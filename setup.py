#!/usr/bin/env python3
# -*- coding: utf-8 -*-
#
#  Copyright 2014-2019 Ramil Nugmanov <stsouko@live.ru>
#  This file is part of CGRtools.
#
#  CGRtools is free software; you can redistribute it and/or modify
#  it under the terms of the GNU Lesser General Public License as published by
#  the Free Software Foundation; either version 3 of the License, or
#  (at your option) any later version.
#
#  This program is distributed in the hope that it will be useful,
#  but WITHOUT ANY WARRANTY; without even the implied warranty of
#  MERCHANTABILITY or FITNESS FOR A PARTICULAR PURPOSE. See the
#  GNU Lesser General Public License for more details.
#
#  You should have received a copy of the GNU Lesser General Public License
#  along with this program; if not, see <https://www.gnu.org/licenses/>.
#
from distutils.util import get_platform
from pathlib import Path
from setuptools import setup
from wheel.bdist_wheel import bdist_wheel


platform = get_platform()
if platform == 'win-amd64':
    libinchi = ['INCHI/libinchi.dll']
elif platform == 'linux-x86_64':
    libinchi = ['INCHI/libinchi.so']
else:
    libinchi = []


class _bdist_wheel(bdist_wheel):
    def finalize_options(self):
        super().finalize_options()
        self.root_is_pure = False


setup(
    name='CGRtools',
    version='4.0.12',
    packages=['CGRtools', 'CGRtools.algorithms', 'CGRtools.containers', 'CGRtools.files',
              'CGRtools.periodictable', 'CGRtools.utils', 'CGRtools.attributes'],
    url='https://github.com/cimm-kzn/CGRtools',
    license='LGPLv3',
    author='Dr. Ramil Nugmanov',
    author_email='stsouko@live.ru',
    python_requires='>=3.6.1',
    cmdclass={'bdist_wheel': _bdist_wheel},
    install_requires=['CachedMethods>=0.1.4,<0.2'],
<<<<<<< HEAD
    extras_require={'mrv': ['lxml>=4.1,<4.4']},
    package_data={'CGRtools.files.dll': ['LICENCE', 'readme.txt', 'libinchi.so', 'libinchi.dll']},
=======
    extras_require={'smiles': ['coho>=0.4,<0.5'], 'mrv': ['lxml>=4.1,<4.4']},
    data_files=[('lib', libinchi)],
>>>>>>> d9af2451
    zip_safe=False,
    long_description=(Path(__file__).parent / 'README.md').read_text(),
    classifiers=['Environment :: Plugins',
                 'Intended Audience :: Science/Research',
                 'License :: OSI Approved :: GNU Lesser General Public License v3 or later (LGPLv3+)',
                 'Operating System :: OS Independent',
                 'Programming Language :: Python',
                 'Programming Language :: Python :: 3 :: Only',
                 'Programming Language :: Python :: 3.6',
                 'Programming Language :: Python :: 3.7',
                 'Topic :: Scientific/Engineering',
                 'Topic :: Scientific/Engineering :: Chemistry',
                 'Topic :: Scientific/Engineering :: Information Analysis',
                 'Topic :: Software Development',
                 'Topic :: Software Development :: Libraries',
                 'Topic :: Software Development :: Libraries :: Python Modules'],
    command_options={'build_sphinx': {'source_dir': ('setup.py', 'doc'),
                                      'build_dir':  ('setup.py', 'build/doc'),
                                      'all_files': ('setup.py', True)}}
)<|MERGE_RESOLUTION|>--- conflicted
+++ resolved
@@ -50,13 +50,8 @@
     python_requires='>=3.6.1',
     cmdclass={'bdist_wheel': _bdist_wheel},
     install_requires=['CachedMethods>=0.1.4,<0.2'],
-<<<<<<< HEAD
     extras_require={'mrv': ['lxml>=4.1,<4.4']},
-    package_data={'CGRtools.files.dll': ['LICENCE', 'readme.txt', 'libinchi.so', 'libinchi.dll']},
-=======
-    extras_require={'smiles': ['coho>=0.4,<0.5'], 'mrv': ['lxml>=4.1,<4.4']},
     data_files=[('lib', libinchi)],
->>>>>>> d9af2451
     zip_safe=False,
     long_description=(Path(__file__).parent / 'README.md').read_text(),
     classifiers=['Environment :: Plugins',
