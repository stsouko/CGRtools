#!/usr/bin/env python3
# -*- coding: utf-8 -*-
#
#  Copyright 2014-2021 Ramil Nugmanov <nougmanoff@protonmail.com>
#  This file is part of CGRtools.
#
#  CGRtools is free software; you can redistribute it and/or modify
#  it under the terms of the GNU Lesser General Public License as published by
#  the Free Software Foundation; either version 3 of the License, or
#  (at your option) any later version.
#
#  This program is distributed in the hope that it will be useful,
#  but WITHOUT ANY WARRANTY; without even the implied warranty of
#  MERCHANTABILITY or FITNESS FOR A PARTICULAR PURPOSE. See the
#  GNU Lesser General Public License for more details.
#
#  You should have received a copy of the GNU Lesser General Public License
#  along with this program; if not, see <https://www.gnu.org/licenses/>.
#
from distutils.command.sdist import sdist
from distutils.util import get_platform
from importlib.util import find_spec
from pathlib import Path
from setuptools import setup


class _sdist(sdist):
    def finalize_options(self):
        super().finalize_options()
        self.distribution.data_files.append(('lib', ['INCHI/libinchi.so', 'INCHI/libinchi.dll']))


cmd_class = {'sdist': _sdist}


if find_spec('wheel'):
    from wheel.bdist_wheel import bdist_wheel

    class _bdist_wheel(bdist_wheel):
        def finalize_options(self):
            super().finalize_options()
            self.root_is_pure = False
            platform = get_platform()
            if platform == 'win-amd64':
                self.distribution.data_files.append(('lib', ['INCHI/libinchi.dll']))
            elif platform == 'linux-x86_64':
                self.distribution.data_files.append(('lib', ['INCHI/libinchi.so']))

    cmd_class['bdist_wheel'] = _bdist_wheel


setup(
    name='CGRtools',
<<<<<<< HEAD
    version='4.1.20',
    packages=['CGRtools', 'CGRtools.algorithms', 'CGRtools.algorithms.components', 'CGRtools.algorithms.standardize',
              'CGRtools.containers', 'CGRtools.files', 'CGRtools.files._mdl', 'CGRtools.periodictable',
              'CGRtools.periodictable.element', 'CGRtools.reactor', 'CGRtools.utils', 'CGRtools.attributes'],
=======
    version='4.1.21',
    packages=['CGRtools', 'CGRtools.algorithms', 'CGRtools.algorithms.calculate2d', 'CGRtools.algorithms.components',
              'CGRtools.algorithms.standardize', 'CGRtools.containers', 'CGRtools.files', 'CGRtools.files._mdl',
              'CGRtools.periodictable', 'CGRtools.periodictable.element', 'CGRtools.utils', 'CGRtools.attributes'],
>>>>>>> 65221753
    url='https://github.com/stsouko/CGRtools',
    license='LGPLv3',
    author='Dr. Ramil Nugmanov',
    author_email='nougmanoff@protonmail.com',
    python_requires='>=3.6.1',
    cmdclass=cmd_class,
    install_requires=['CachedMethods>=0.1.4,<0.2'],
    extras_require={'mrv': ['lxml>=4.1'], 'clean2d': ['py-mini-racer>=0.4.0'], 'jit': ['numpy>=1.18', 'numba>=0.50']},
    package_data={'CGRtools.algorithms.calculate2d': ['clean2d.js']},
    data_files=[],
    zip_safe=False,
    long_description=(Path(__file__).parent / 'README.rst').read_text(),
    classifiers=['Environment :: Plugins',
                 'Intended Audience :: Science/Research',
                 'License :: OSI Approved :: GNU Lesser General Public License v3 or later (LGPLv3+)',
                 'Operating System :: OS Independent',
                 'Programming Language :: Python',
                 'Programming Language :: Python :: 3 :: Only',
                 'Programming Language :: Python :: 3.7',
                 'Programming Language :: Python :: 3.8',
                 'Topic :: Scientific/Engineering',
                 'Topic :: Scientific/Engineering :: Chemistry',
                 'Topic :: Scientific/Engineering :: Information Analysis',
                 'Topic :: Software Development',
                 'Topic :: Software Development :: Libraries',
                 'Topic :: Software Development :: Libraries :: Python Modules'],
    command_options={'build_sphinx': {'source_dir': ('setup.py', 'doc'),
                                      'build_dir':  ('setup.py', 'build/doc'),
                                      'all_files': ('setup.py', True)}}
)<|MERGE_RESOLUTION|>--- conflicted
+++ resolved
@@ -51,17 +51,10 @@
 
 setup(
     name='CGRtools',
-<<<<<<< HEAD
-    version='4.1.20',
-    packages=['CGRtools', 'CGRtools.algorithms', 'CGRtools.algorithms.components', 'CGRtools.algorithms.standardize',
-              'CGRtools.containers', 'CGRtools.files', 'CGRtools.files._mdl', 'CGRtools.periodictable',
-              'CGRtools.periodictable.element', 'CGRtools.reactor', 'CGRtools.utils', 'CGRtools.attributes'],
-=======
-    version='4.1.21',
+    version='4.1.22',
     packages=['CGRtools', 'CGRtools.algorithms', 'CGRtools.algorithms.calculate2d', 'CGRtools.algorithms.components',
               'CGRtools.algorithms.standardize', 'CGRtools.containers', 'CGRtools.files', 'CGRtools.files._mdl',
               'CGRtools.periodictable', 'CGRtools.periodictable.element', 'CGRtools.utils', 'CGRtools.attributes'],
->>>>>>> 65221753
     url='https://github.com/stsouko/CGRtools',
     license='LGPLv3',
     author='Dr. Ramil Nugmanov',
