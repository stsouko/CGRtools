#!/usr/bin/env python3
# -*- coding: utf-8 -*-
#
#  Copyright 2014-2021 Ramil Nugmanov <nougmanoff@protonmail.com>
#  This file is part of CGRtools.
#
#  CGRtools is free software; you can redistribute it and/or modify
#  it under the terms of the GNU Lesser General Public License as published by
#  the Free Software Foundation; either version 3 of the License, or
#  (at your option) any later version.
#
#  This program is distributed in the hope that it will be useful,
#  but WITHOUT ANY WARRANTY; without even the implied warranty of
#  MERCHANTABILITY or FITNESS FOR A PARTICULAR PURPOSE. See the
#  GNU Lesser General Public License for more details.
#
#  You should have received a copy of the GNU Lesser General Public License
#  along with this program; if not, see <https://www.gnu.org/licenses/>.
#
from distutils.command.sdist import sdist
from distutils.util import get_platform
from importlib.util import find_spec
from pathlib import Path
from setuptools import setup


class _sdist(sdist):
    def finalize_options(self):
        super().finalize_options()
        self.distribution.data_files.append(('lib', ['INCHI/libinchi.so', 'INCHI/libinchi.dll']))


cmd_class = {'sdist': _sdist}


if find_spec('wheel'):
    from wheel.bdist_wheel import bdist_wheel

    class _bdist_wheel(bdist_wheel):
        def finalize_options(self):
            super().finalize_options()
            self.root_is_pure = False
            platform = get_platform()
            if platform == 'win-amd64':
                self.distribution.data_files.append(('lib', ['INCHI/libinchi.dll']))
            elif platform == 'linux-x86_64':
                self.distribution.data_files.append(('lib', ['INCHI/libinchi.so']))

    cmd_class['bdist_wheel'] = _bdist_wheel


setup(
    name='CGRtools',
<<<<<<< HEAD
    version='4.2.8',
=======
    version='4.2.10',
>>>>>>> 9521aaa7
    packages=['CGRtools', 'CGRtools.algorithms', 'CGRtools.algorithms.calculate2d', 'CGRtools.algorithms.components',
              'CGRtools.algorithms.standardize', 'CGRtools.containers', 'CGRtools.files', 'CGRtools.files._mdl',
              'CGRtools.periodictable', 'CGRtools.periodictable.element', 'CGRtools.reactor', 'CGRtools.utils',
              'CGRtools.attributes'],
    url='https://github.com/stsouko/CGRtools',
    license='LGPLv3',
    author='Dr. Ramil Nugmanov',
    author_email='nougmanoff@protonmail.com',
    python_requires='>=3.6.1',
    cmdclass=cmd_class,
    install_requires=['CachedMethods>=0.1.4,<0.2'],
    extras_require={'mrv': ['lxml>=4.1'], 'clean2d': ['py-mini-racer>=0.4.0'], 'jit': ['numpy>=1.18', 'numba>=0.50'],
                    'pytest': ['pytest'], 'screening': ['StructureFingerprint>=2.0']},
    package_data={'CGRtools.algorithms.calculate2d': ['clean2d.js']},
    data_files=[],
    zip_safe=False,
    long_description=(Path(__file__).parent / 'README.rst').read_text(),
    classifiers=['Environment :: Plugins',
                 'Intended Audience :: Science/Research',
                 'License :: OSI Approved :: GNU Lesser General Public License v3 or later (LGPLv3+)',
                 'Operating System :: OS Independent',
                 'Programming Language :: Python',
                 'Programming Language :: Python :: 3 :: Only',
                 'Programming Language :: Python :: 3.7',
                 'Programming Language :: Python :: 3.8',
                 'Topic :: Scientific/Engineering',
                 'Topic :: Scientific/Engineering :: Chemistry',
                 'Topic :: Scientific/Engineering :: Information Analysis',
                 'Topic :: Software Development',
                 'Topic :: Software Development :: Libraries',
                 'Topic :: Software Development :: Libraries :: Python Modules'],
    command_options={'build_sphinx': {'source_dir': ('setup.py', 'doc'),
                                      'build_dir':  ('setup.py', 'build/doc'),
                                      'all_files': ('setup.py', True)}}
)<|MERGE_RESOLUTION|>--- conflicted
+++ resolved
@@ -51,11 +51,7 @@
 
 setup(
     name='CGRtools',
-<<<<<<< HEAD
-    version='4.2.8',
-=======
-    version='4.2.10',
->>>>>>> 9521aaa7
+    version='4.2.11',
     packages=['CGRtools', 'CGRtools.algorithms', 'CGRtools.algorithms.calculate2d', 'CGRtools.algorithms.components',
               'CGRtools.algorithms.standardize', 'CGRtools.containers', 'CGRtools.files', 'CGRtools.files._mdl',
               'CGRtools.periodictable', 'CGRtools.periodictable.element', 'CGRtools.reactor', 'CGRtools.utils',
