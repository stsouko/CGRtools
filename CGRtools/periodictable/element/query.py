--- conflicted
+++ resolved
@@ -316,29 +316,17 @@
 
 
 class AnyMetal(AnyElement):
-<<<<<<< HEAD
-=======
     """
     Charge and radical ignored any metal.
     """
     @property
->>>>>>> b9248b14
     def atomic_symbol(self) -> str:
         return 'M'
 
     def __eq__(self, other):
-<<<<<<< HEAD
-        """
-        Compare attached to metal elements and AnyMetal
-        """
-        if isinstance(other, Element):
-            if not other in ('He', 'Ne', 'Ar', 'Kr', 'Xe', 'F', 'Cl', 'Br', 'I', 'C', 'N', 'O', 'H', 'Si', 'P', 'S', 'Se',
-                             'Ge', 'As', 'Sb', 'Te'):
-=======
         if isinstance(other, Element):
             if other.atomic_symbol not in {'He', 'Ne', 'Ar', 'Kr', 'Xe', 'F', 'Cl', 'Br', 'I', 'C', 'N', 'O', 'H', 'Si',
                                            'P', 'S', 'Se', 'Ge', 'As', 'Sb', 'Te'}:
->>>>>>> b9248b14
                 if self.neighbors and other.neighbors not in self.neighbors:
                     return False
                 if self.hybridization and other.hybridization not in self.hybridization:
@@ -361,12 +349,8 @@
         return False
 
     def __hash__(self):
-<<<<<<< HEAD
-        return tuple_hash((self.neighbors, self.hybridization, self.ring_sizes, self.implicit_hydrogens, self.heteroatoms))
-=======
         return tuple_hash((self.neighbors, self.hybridization, self.ring_sizes, self.implicit_hydrogens,
                            self.heteroatoms))
->>>>>>> b9248b14
 
 
 class ListElement(AnyElement):
