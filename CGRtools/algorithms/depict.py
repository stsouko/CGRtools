# -*- coding: utf-8 -*-
#
#  Copyright 2018, 2019 Ramil Nugmanov <nougmanoff@protonmail.com>
#  Copyright 2019 Dinar Batyrshin <batyrshin-dinar@mail.ru>
#  This file is part of CGRtools.
#
#  CGRtools is free software; you can redistribute it and/or modify
#  it under the terms of the GNU Lesser General Public License as published by
#  the Free Software Foundation; either version 3 of the License, or
#  (at your option) any later version.
#
#  This program is distributed in the hope that it will be useful,
#  but WITHOUT ANY WARRANTY; without even the implied warranty of
#  MERCHANTABILITY or FITNESS FOR A PARTICULAR PURPOSE. See the
#  GNU Lesser General Public License for more details.
#
#  You should have received a copy of the GNU Lesser General Public License
#  along with this program; if not, see <https://www.gnu.org/licenses/>.
#
from CachedMethods import cached_method
from collections import defaultdict
from functools import partial
from math import atan2, sin, cos, hypot
from uuid import uuid4
from ..periodictable.cpk import cpk


def rotate_vector(x1, y1, x2, y2):
    """
    rotate x,y vector over x2-x1, y2-y1 angle
    """
    angle = atan2(y2, x2)
    cos_rad = cos(angle)
    sin_rad = sin(angle)
    return cos_rad * x1 - sin_rad * y1, sin_rad * x1 + cos_rad * y1


class Depict:
    __slots__ = ()

    def depict(self, *, embedding=False):
        values = self._plane.values()
        min_x = min(x for x, _ in values)
        max_x = max(x for x, _ in values)
        min_y = min(y for _, y in values)
        max_y = max(y for _, y in values)

        bonds = self._render_bonds()
        atoms, masks = self._render_atoms()
        if embedding:
            return atoms, bonds, masks, min_x, min_y, max_x, max_y

        font = self._render_config['font']
        font125 = 1.25 * font
        width = max_x - min_x + 3.0 * font
        height = max_y - min_y + 2.5 * font
        viewbox_x = min_x - font125
        viewbox_y = -max_y - font125

        svg = [f'<svg width="{width:.2f}cm" height="{height:.2f}cm" '
               f'viewBox="{viewbox_x:.2f} {viewbox_y:.2f} {width:.2f} '
               f'{height:.2f}" xmlns="http://www.w3.org/2000/svg" version="1.1">']

        if bonds:
            if masks:
                uid = str(uuid4())
                svg.append(f'  <defs>\n    <mask id="mask-{uid}">\n'
                           f'      <rect x="{viewbox_x:.2f}" y="{viewbox_y:.2f}" '
                           f'width="{width:.2f}" height="{height:.2f}" fill="white"/>\n      <g fill="black">')
                svg.extend(masks)
                svg.append(f'      </g>\n    </mask>\n  </defs>\n  <g fill="none" '
                           f'stroke="{self._render_config["bond_color"]}" '
                           f'stroke-width="{self._render_config["bond_width"]:.2f}"  mask="url(#mask-{uid})">')
                if len(bonds) == 1:  # SVG BUG adhoc
                    svg.append(f'    <line x1="{viewbox_x:.2f}" y1="{viewbox_y:.2f}" '
                               f'x2="{viewbox_x + width:.2f}" y2="{viewbox_y:.2f}" stroke="none"/>')
            else:
                svg.append(f'  <g fill="none" stroke="{self._render_config["bond_color"]}" '
                           f'stroke-width="{self._render_config["bond_width"]:.2f}">')
            svg.extend(bonds)
            svg.append('  </g>')

        if atoms:
            svg.append('  <g font-family="monospace">')
            svg.extend(atoms)
            svg.append('  </g>')

        svg.append('</svg>')
        return '\n'.join(svg)

    @classmethod
    def depict_settings(cls, *, carbon=False, bond_color='black', font=.25, mapping=True, mapping_color='#788CFF',
                        bond_width=.03, query_color='#5D8AA8', atoms_colors=cpk, dashes=(.2, .1), aromatic_space=.08,
                        triple_space=.07, double_space=.04, broken_color='red', formed_color='green',
<<<<<<< HEAD
                        cgr_aromatic_space=.14, aromatic_dashes=(.05, .05)):
=======
                        cgr_aromatic_space=.14, unknown_bond_color='blue'):
>>>>>>> b667c14f
        """
        Settings for depict of chemical structures

        carbon: bool: if True depict atom C
        bond_color: str: color of bonds
        font: float: font size
        mapping: bool: if True depict mapping
        mapping_color: str: mapping color
        bond_width: float: bond width
        query_color: str: hybridization and neighbors color
        atoms_colors: dict: atom colors where key is atomic number - 1, value is atom color (str)
        dashes: tuple: two values: one is long of visible line, other is long of invisible line
        aromatic_space: float: space between simple and aromatic bonds
        triple_space: float: space between simple and triple bonds
        double_space: float: space between simple and double bonds
        broken_color: str: only CGRContainer: color of broken bond
        formed_color: str: only CGRContainer: color of formed bond
        cgr_aromatic_space: float: only CGRContainer: space between simple and aromatic bonds
<<<<<<< HEAD
        aromatic_dashes: tuple: for aromatic bonds two values: one is long of visible line, other is long of invisible line
=======
        unknown_bond_color: str: 8th type of bond's color
>>>>>>> b667c14f
        """

        config = cls._render_config
        config['font'] = font
        config['carbon'] = carbon
        config['dashes'] = dashes
        config['mapping'] = mapping
        config['bond_color'] = bond_color
        config['bond_width'] = bond_width
        config['query_color'] = query_color
        config['atoms_colors'] = atoms_colors
        config['triple_space'] = triple_space
        config['double_space'] = double_space
        config['broken_color'] = broken_color
        config['formed_color'] = formed_color
        config['mapping_color'] = mapping_color
        config['aromatic_space'] = aromatic_space
        config['cgr_aromatic_space'] = cgr_aromatic_space
<<<<<<< HEAD
        config['aromatic_dashes'] = aromatic_dashes
=======
        config['unknown_bond_color'] = unknown_bond_color
>>>>>>> b667c14f

    @cached_method
    def _repr_svg_(self):
        return self.depict()

    _render_config = {'carbon': False, 'atoms_colors': cpk, 'bond_color': 'black', 'font': .25, 'dashes': (.2, .1),
                      'aromatic_space': .08, 'triple_space': .07, 'double_space': .04, 'mapping': True,
                      'mapping_color': '#788CFF', 'bond_width': .03, 'query_color': '#5D8AA8', 'broken_color': 'red',
<<<<<<< HEAD
                      'formed_color': 'green', 'cgr_aromatic_space': .14, 'aromatic_dashes': (.05, .05)}
=======
                      'formed_color': 'green', 'cgr_aromatic_space': .14, 'unknown_bond_color': 'blue'}
>>>>>>> b667c14f


class DepictMolecule(Depict):
    __slots__ = ()

    def _render_bonds(self):
        svg = []
        plane = self._plane
        double_space = self._render_config['double_space']
        triple_space = self._render_config['triple_space']
        dash1, dash2 = self._render_config['dashes']
        for n, m, bond in self.bonds():
            order = bond.order
            nx, ny = plane[n]
            mx, my = plane[m]
            ny, my = -ny, -my
            if order in (1, 4):
                svg.append(f'    <line x1="{nx:.2f}" y1="{ny:.2f}" x2="{mx:.2f}" y2="{my:.2f}"/>')
            elif order == 2:
                dx, dy = rotate_vector(0, double_space, mx - nx, ny - my)
                svg.append(f'    <line x1="{nx + dx:.2f}" y1="{ny - dy:.2f}" x2="{mx + dx:.2f}" y2="{my - dy:.2f}"/>')
                svg.append(f'    <line x1="{nx - dx:.2f}" y1="{ny + dy:.2f}" x2="{mx - dx:.2f}" y2="{my + dy:.2f}"/>')
            elif order == 3:
                dx, dy = rotate_vector(0, triple_space, mx - nx, ny - my)
                svg.append(f'    <line x1="{nx + dx:.2f}" y1="{ny - dy:.2f}" x2="{mx + dx:.2f}" y2="{my - dy:.2f}"/>')
                svg.append(f'    <line x1="{nx:.2f}" y1="{ny:.2f}" x2="{mx:.2f}" y2="{my:.2f}"/>')
                svg.append(f'    <line x1="{nx - dx:.2f}" y1="{ny + dy:.2f}" x2="{mx - dx:.2f}" y2="{my + dy:.2f}"/>')
            else:
                svg.append(f'    <line x1="{nx:.2f}" y1="{ny:.2f}" x2="{mx:.2f}" y2="{my:.2f}" '
                           f'stroke-dasharray="{dash1:.2f} {dash2:.2f}"/>')

        for ring in self.aromatic_rings:
            cx = sum(plane[n][0] for n in ring) / len(ring)
            cy = sum(plane[n][1] for n in ring) / len(ring)

            for n, m in zip(ring, ring[1:]):
                nx, ny = plane[n]
                mx, my = plane[m]
                aromatic = self.__render_aromatic_bond(nx, ny, mx, my, cx, cy)
                if aromatic:
                    svg.append(aromatic)

            nx, ny = plane[ring[-1]]
            mx, my = plane[ring[0]]
            aromatic = self.__render_aromatic_bond(nx, ny, mx, my, cx, cy)
            if aromatic:
                svg.append(aromatic)
        return svg

    def __render_aromatic_bond(self, n_x, n_y, m_x, m_y, c_x, c_y):
        aromatic_space = self._render_config['aromatic_space']
        dash3, dash4 = self._render_config['aromatic_dashes']
        # n aligned xy
        mn_x, mn_y, cn_x, cn_y = m_x - n_x, m_y - n_y, c_x - n_x, c_y - n_y

        # nm reoriented xy
        mr_x, mr_y = hypot(mn_x, mn_y), 0
        cr_x, cr_y = rotate_vector(cn_x, cn_y, mn_x, -mn_y)

        if cr_y and aromatic_space / cr_y < .65:
            if cr_y > 0:
                r_y = aromatic_space
            else:
                r_y = -aromatic_space
                cr_y = -cr_y

            ar_x = aromatic_space * cr_x / cr_y
            br_x = mr_x - aromatic_space * (mr_x - cr_x) / cr_y

            # backward reorienting
            an_x, an_y = rotate_vector(ar_x, r_y, mn_x, mn_y)
            bn_x, bn_y = rotate_vector(br_x, r_y, mn_x, mn_y)
            a_x, a_y = n_x + an_x, n_y + an_y
            b_x, b_y = n_x + bn_x, n_y + bn_y

            return f'    <line x1="{a_x:.2f}" y1="{-a_y:.2f}" x2="{b_x:.2f}" y2="{-b_y:.2f}" ' \
                   f'stroke-dasharray="{dash3:.2f} {dash4:.2f}"/>'

    def _render_atoms(self):
        bonds = self._bonds
        plane = self._plane
        hydrogens = self._hydrogens
        charges = self._charges
        radicals = self._radicals

        mapping = self._render_config['mapping']
        carbon = self._render_config['carbon']
        atoms_colors = self._render_config['atoms_colors']
        font = self._render_config['font']
        font2 = .2 * font
        font3 = .3 * font
        font5 = .5 * font
        font6 = .6 * font
        font8 = .8 * font

        # for cumulenes
        cumulenes = {}
        if self.cumulenes:
            cumulenes = {y for x in self.cumulenes for y in x[1:-1] if len(x) > 2}

        svg = []
        maps = []
        mask = []
        for n, atom in self._atoms.items():
            x, y = plane[n]
            y = -y
            symbol = atom.atomic_symbol
            if not bonds[n] or symbol != 'C' or carbon or atom.charge or atom.is_radical or atom.isotope \
                    or n in cumulenes:
                h = hydrogens[n]
                if h == 1:
                    h = 'H'
                elif h:
                    h = f'H<tspan  dy="{font5:.2f}" font-size="{font8:.2f}">{h}</tspan>'
                else:
                    h = ''
                if mapping:
                    maps.append(f'      <text x="{x:.2f}" y="{y:.2f}" dx="-{font3:.2f}" dy="{font8:.2f}" '
                                f'text-anchor="end">{n}</text>')

                svg.append(f'    <g fill="{atoms_colors[atom.atomic_number - 1]}">')
                svg.append(f'      <text x="{x:.2f}" y="{y:.2f}" dx="-{font3:.2f}" dy="{font3:.2f}" '
                           f'font-size="{font:.2f}">{symbol}{h}</text>')
                if charges[n]:
                    svg.append(f'      <text x="{x:.2f}" y="{y:.2f}" dx="{font2:.2f}" dy="-{font5:.2f}" '
                               f'font-size="{font6:.2f}">{_render_charge[charges[n]]}{"↑" if radicals[n] else ""}'
                               f'</text>')
                elif radicals[n]:
                    svg.append(f'      <text x="{x:.2f}" y="{y:.2f}" dx="{font2:.2f}" dy="-{font5:.2f}" '
                               f'font-size="{font6:.2f}">↑</text>')
                if atom.isotope:
                    svg.append(f'      <text x="{x:.2f}" y="{y:.2f}" dx="-{font3:.2f}" dy="-{font2:.2f}" '
                               f'font-size="{font6:.2f}" text-anchor="end">{atom.isotope}</text>')
                svg.append('    </g>')
                mask.append(f'        <circle cx="{x:.2f}" cy="{y:.2f}" r="{font5:.2f}"/>')
            elif mapping:
                maps.append(f'      <text x="{x:.2f}" y="{y:.2f}" text-anchor="middle">{n}</text>')
        if mapping:
            svg.append(f'    <g fill="{self._render_config["mapping_color"]}" font-size="{font8:.2f}">')
            svg.extend(maps)
            svg.append('    </g>')
        return svg, mask


class DepictReaction:
    __slots__ = ()

    def depict(self):
        if not self._arrow:
            self.fix_positions()

        r_atoms = []
        r_bonds = []
        r_masks = []

        r_max_x = r_max_y = r_min_y = 0
        for m in self.molecules():
            atoms, bonds, masks, min_x, min_y, max_x, max_y = m.depict(embedding=True)
            r_atoms.extend(atoms)
            r_bonds.extend(bonds)
            r_masks.extend(masks)
            if max_x > r_max_x:
                r_max_x = max_x
            if max_y > r_max_y:
                r_max_y = max_y
            if min_y < r_min_y:
                r_min_y = min_y

        config = Depict._render_config
        font = config['font']
        font125 = 1.25 * font
        width = r_max_x + 3.0 * font
        height = r_max_y - r_min_y + 2.5 * font
        viewbox_x = -font125
        viewbox_y = -r_max_y - font125

        svg = [f'<svg width="{width:.2f}cm" height="{height:.2f}cm" '
               f'viewBox="{viewbox_x:.2f} {viewbox_y:.2f} {width:.2f} '
               f'{height:.2f}" xmlns="http://www.w3.org/2000/svg" version="1.1">']

        if r_bonds:
            svg.append('  <defs>\n    <marker id="arrow" markerWidth="10" markerHeight="10" '
                       'refX="0" refY="3" orient="auto">\n      <path d="M0,0 L0,6 L9,3"/>\n    </marker>')
            if r_masks:
                uid = str(uuid4())
                svg.append(f'    <mask id="mask-{uid}">\n'
                           f'      <rect x="{viewbox_x:.2f}" y="{viewbox_y:.2f}" '
                           f'width="{width:.2f}" height="{height:.2f}" fill="white"/>\n      <g fill="black">')
                svg.extend(r_masks)
                svg.append('      </g>\n    </mask>\n  </defs>\n'
                           f'  <line x1="{self._arrow[0]:.2f}" y1="0" x2="{self._arrow[1]:.2f}" y2="0" '
                           f'fill="none" stroke="black" stroke-width=".04" marker-end="url(#arrow)"/>\n'
                           f'  <g fill="none" stroke="{config["bond_color"]}" '
                           f'stroke-width="{config["bond_width"]:.2f}" mask="url(#mask-{uid})">')
                if len(r_bonds) != 1:  # SVG BUG adhoc
                    svg.append(f'    <line x1="{viewbox_x:.2f}" y1="{viewbox_y:.2f}" '
                               f'x2="{viewbox_x + width:.2f}" y2="{viewbox_y:.2f}" stroke="none"/>')
            else:
                svg.append('  </defs>')
                svg.append(f'  <line x1="{self._arrow[0]:.2f}" y1="0" x2="{self._arrow[1]:.2f}" y2="0" '
                           f'fill="none" stroke="black" stroke-width=".04" marker-end="url(#arrow)"/>')
                svg.append(f'  <g fill="none" stroke="{config["bond_color"]}" '
                           f'stroke-width="{config["bond_width"]:.2f}">')
            svg.extend(r_bonds)
            svg.append('  </g>')
            sings_plus = self._signs
            if sings_plus:
                svg.append(f'  <g fill="none" stroke="black" stroke-width=".04" >')
                for x in sings_plus:
                    svg.append(f'    <line x1="{x + .35:.2f}" y1="0" x2="{x + .65:.2f}" y2="0"/>')
                    svg.append(f'    <line x1="{x + .5:.2f}" y1="0.15" x2="{x + .5:.2f}" y2="-0.15"/>')
                svg.append('  </g>')

        if r_atoms:
            svg.append('  <g font-family="monospace">')
            svg.extend(r_atoms)
            svg.append('  </g>')

        svg.append('</svg>')
        return '\n'.join(svg)

    @cached_method
    def _repr_svg_(self):
        return self.depict()

    @staticmethod
    def depict_settings(*, carbon=False, bond_color='black', font=.25, mapping=True, mapping_color='#788CFF',
                        bond_width=.03, query_color='#5D8AA8', atoms_colors=cpk, dashes=(.2, .1), aromatic_space=.08,
                        triple_space=.07, double_space=.04, broken_color='red', formed_color='green',
                        cgr_aromatic_space=.14, unknown_bond_color='blue'):

        Depict.depict_settings(carbon=carbon, bond_color=bond_color, triple_space=triple_space, mapping=mapping,
                               mapping_color=mapping_color, dashes=dashes, bond_width=bond_width, font=font,
                               query_color=query_color, atoms_colors=atoms_colors, aromatic_space=aromatic_space,
                               double_space=double_space, broken_color=broken_color, formed_color=formed_color,
                               cgr_aromatic_space=cgr_aromatic_space, unknown_bond_color=unknown_bond_color)


class DepictCGR(Depict):
    def _render_bonds(self):
        svg = []
        plane = self._plane
        config = self._render_config
        double_space = config['double_space']
        triple_space = config['triple_space']
        dash1, dash2 = config['dashes']
        broken = config['broken_color']
        formed = config['formed_color']

        ar_bond_colors = defaultdict(dict)
        for n, m, bond in self.bonds():
            order, p_order = bond.order, bond.p_order
            nx, ny = plane[n]
            mx, my = plane[m]
            ny, my = -ny, -my
            rv = partial(rotate_vector, 0, x2=mx - nx, y2=ny - my)
            if order == 1:
                if p_order == 1:
                    svg.append(f'    <line x1="{nx:.2f}" y1="{ny:.2f}" x2="{mx:.2f}" y2="{my:.2f}"/>')
                elif p_order == 4:
                    ar_bond_colors[n][m] = ar_bond_colors[m][n] = formed
                    svg.append(f'    <line x1="{nx:.2f}" y1="{ny:.2f}" x2="{mx:.2f}" y2="{my:.2f}"/>')
                elif p_order == 2:
                    dx, dy = rv(double_space)
                    svg.append(f'    <line x1="{nx + dx:.2f}" y1="{ny - dy:.2f}" '
                               f'x2="{mx + dx:.2f}" y2="{my - dy:.2f}"/>')
                    svg.append(f'    <line x1="{nx - dx:.2f}" y1="{ny + dy:.2f}" '
                               f'x2="{mx - dx:.2f}" y2="{my + dy:.2f}" stroke="{formed}"/>')
                elif p_order == 3:
                    dx, dy = rv(triple_space)
                    svg.append(f'    <line x1="{nx:.2f}" y1="{ny:.2f}" x2="{mx:.2f}" y2="{my:.2f}" stroke="{formed}"/>')
                    svg.append(f'    <line x1="{nx + dx:.2f}" y1="{ny - dy:.2f}" '
                               f'x2="{mx + dx:.2f}" y2="{my - dy:.2f}"/>')
                    svg.append(f'    <line x1="{nx - dx:.2f}" y1="{ny + dy:.2f}" '
                               f'x2="{mx - dx:.2f}" y2="{my + dy:.2f}" stroke="{formed}"/>')
                elif p_order is None:
                    svg.append(f'    <line x1="{nx:.2f}" y1="{ny:.2f}" x2="{mx:.2f}" y2="{my:.2f}" stroke="{broken}"/>')
                else:
                    dx, dy = rv(double_space)
                    svg.append(f'    <line x1="{nx + dx:.2f}" y1="{ny - dy:.2f}" x2="{mx + dx:.2f}" y2="{my - dy:.2f}" '
                               f'stroke-dasharray="{dash1:.2f} {dash2:.2f}" stroke="{formed}"/>')
                    svg.append(f'    <line x1="{nx - dx:.2f}" y1="{ny + dy:.2f}" '
                               f'x2="{mx - dx:.2f}" y2="{my + dy:.2f}" stroke="{broken}"/>')
            elif order == 4:
                if p_order == 4:
                    svg.append(f'    <line x1="{nx:.2f}" y1="{ny:.2f}" x2="{mx:.2f}" y2="{my:.2f}"/>')
                elif p_order == 1:
                    ar_bond_colors[n][m] = ar_bond_colors[m][n] = broken
                    svg.append(f'    <line x1="{nx:.2f}" y1="{ny:.2f}" x2="{mx:.2f}" y2="{my:.2f}"/>')
                elif p_order == 2:
                    ar_bond_colors[n][m] = ar_bond_colors[m][n] = broken
                    dx, dy = rv(double_space)
                    svg.append(f'    <line x1="{nx + dx:.2f}" y1="{ny - dy:.2f}" '
                               f'x2="{mx + dx:.2f}" y2="{my - dy:.2f}"/>')
                    svg.append(f'    <line x1="{nx - dx:.2f}" y1="{ny + dy:.2f}" '
                               f'x2="{mx - dx:.2f}" y2="{my + dy:.2f}" stroke="{formed}"/>')
                elif p_order == 3:
                    ar_bond_colors[n][m] = ar_bond_colors[m][n] = broken
                    dx, dy = rv(triple_space)
                    svg.append(f'    <line x1="{nx + dx:.2f}" y1="{ny - dy:.2f}" '
                               f'x2="{mx + dx:.2f}" y2="{my - dy:.2f}"  stroke="{formed}"/>')
                    svg.append(f'    <line x1="{nx:.2f}" y1="{ny:.2f}" x2="{mx:.2f}" y2="{my:.2f}"/>')
                    svg.append(f'    <line x1="{nx - dx:.2f}" y1="{ny + dy:.2f}" '
                               f'x2="{mx - dx:.2f}" y2="{my + dy:.2f}" stroke="{formed}"/>')
                elif p_order is None:
                    ar_bond_colors[n][m] = ar_bond_colors[m][n] = broken
                    svg.append(f'    <line x1="{nx:.2f}" y1="{ny:.2f}" x2="{mx:.2f}" y2="{my:.2f}" stroke="{broken}"/>')
                else:
                    dx, dy = rv(double_space)
                    ar_bond_colors[n][m] = ar_bond_colors[m][n] = broken
                    svg.append(f'    <line x1="{nx + dx:.2f}" y1="{ny - dy:.2f}" x2="{mx + dx:.2f}" y2="{my - dy:.2f}" '
                               f'stroke-dasharray="{dash1:.2f} {dash2:.2f}" stroke="{formed}"/>')
                    svg.append(f'    <line x1="{nx - dx:.2f}" y1="{ny + dy:.2f}" '
                               f'x2="{mx - dx:.2f}" y2="{my + dy:.2f}" stroke="{broken}"/>')
            elif order == 2:
                if p_order == 2:
                    dx, dy = rv(double_space)
                    svg.append(f'    <line x1="{nx + dx:.2f}" y1="{ny - dy:.2f}" '
                               f'x2="{mx + dx:.2f}" y2="{my - dy:.2f}"/>')
                    svg.append(f'    <line x1="{nx - dx:.2f}" y1="{ny + dy:.2f}" '
                               f'x2="{mx - dx:.2f}" y2="{my + dy:.2f}"/>')
                elif p_order == 1:
                    dx, dy = rv(double_space)
                    svg.append(f'    <line x1="{nx + dx:.2f}" y1="{ny - dy:.2f}" '
                               f'x2="{mx + dx:.2f}" y2="{my - dy:.2f}"/>')
                    svg.append(f'    <line x1="{nx - dx:.2f}" y1="{ny + dy:.2f}" '
                               f'x2="{mx - dx:.2f}" y2="{my + dy:.2f}" stroke="{broken}"/>')
                elif p_order == 4:
                    ar_bond_colors[n][m] = ar_bond_colors[m][n] = formed
                    dx, dy = rv(double_space)
                    svg.append(f'    <line x1="{nx + dx:.2f}" y1="{ny - dy:.2f}" '
                               f'x2="{mx + dx:.2f}" y2="{my - dy:.2f}"/>')
                    svg.append(f'    <line x1="{nx - dx:.2f}" y1="{ny + dy:.2f}" '
                               f'x2="{mx - dx:.2f}" y2="{my + dy:.2f}" stroke="{broken}"/>')
                elif p_order == 3:
                    dx, dy = rv(triple_space)
                    svg.append(f'    <line x1="{nx + dx:.2f}" y1="{ny - dy:.2f}" '
                               f'x2="{mx + dx:.2f}" y2="{my - dy:.2f}"/>')
                    svg.append(f'    <line x1="{nx:.2f}" y1="{ny:.2f}" x2="{mx:.2f}" y2="{my:.2f}"/>')
                    svg.append(f'    <line x1="{nx - dx:.2f}" y1="{ny + dy:.2f}" '
                               f'x2="{mx - dx:.2f}" y2="{my + dy:.2f}" stroke="{formed}"/>')
                elif p_order is None:
                    dx, dy = rv(double_space)
                    svg.append(f'    <line x1="{nx + dx:.2f}" y1="{ny - dy:.2f}" '
                               f'x2="{mx + dx:.2f}" y2="{my - dy:.2f}" stroke="{broken}"/>')
                    svg.append(f'    <line x1="{nx - dx:.2f}" y1="{ny + dy:.2f}" '
                               f'x2="{mx - dx:.2f}" y2="{my + dy:.2f}" stroke="{broken}"/>')
                else:
                    dx, dy = rv(triple_space)
                    svg.append(f'    <line x1="{nx + dx:.2f}" y1="{ny - dy:.2f}" x2="{mx + dx:.2f}" y2="{my - dy:.2f}" '
                               f'stroke-dasharray="{dash1:.2f} {dash2:.2f}" stroke="{formed}"/>')
                    svg.append(f'    <line x1="{nx:.2f}" y1="{ny:.2f}" x2="{mx:.2f}" y2="{my:.2f}" stroke="{broken}"/>')
                    svg.append(f'    <line x1="{nx - dx:.2f}" y1="{ny + dy:.2f}" '
                               f'x2="{mx - dx:.2f}" y2="{my + dy:.2f}" stroke="{broken}"/>')
            elif order == 3:
                if p_order == 3:
                    dx, dy = rv(triple_space)
                    svg.append(f'    <line x1="{nx + dx:.2f}" y1="{ny - dy:.2f}" '
                               f'x2="{mx + dx:.2f}" y2="{my - dy:.2f}"/>')
                    svg.append(f'    <line x1="{nx:.2f}" y1="{ny:.2f}" x2="{mx:.2f}" y2="{my:.2f}"/>')
                    svg.append(f'    <line x1="{nx - dx:.2f}" y1="{ny + dy:.2f}" '
                               f'x2="{mx - dx:.2f}" y2="{my + dy:.2f}"/>')
                elif p_order == 1:
                    dx, dy = rv(triple_space)
                    svg.append(f'    <line x1="{nx + dx:.2f}" y1="{ny - dy:.2f}" '
                               f'x2="{mx + dx:.2f}" y2="{my - dy:.2f}" stroke="{broken}"/>')
                    svg.append(f'    <line x1="{nx:.2f}" y1="{ny:.2f}" x2="{mx:.2f}" y2="{my:.2f}"/>')
                    svg.append(f'    <line x1="{nx - dx:.2f}" y1="{ny + dy:.2f}" '
                               f'x2="{mx - dx:.2f}" y2="{my + dy:.2f}" 'f'stroke="{broken}"/>')
                elif p_order == 4:
                    ar_bond_colors[n][m] = ar_bond_colors[m][n] = formed
                    dx, dy = rv(triple_space)
                    svg.append(f'    <line x1="{nx + dx:.2f}" y1="{ny - dy:.2f}" x2="{mx + dx:.2f}" '
                               f'y2="{my - dy:.2f}" stroke="{broken}"/>')
                    svg.append(f'    <line x1="{nx:.2f}" y1="{ny:.2f}" x2="{mx:.2f}" y2="{my:.2f}"/>')
                    svg.append(f'    <line x1="{nx - dx:.2f}" y1="{ny + dy:.2f}" x2="{mx - dx:.2f}" '
                               f'y2="{my + dy:.2f}" stroke="{broken}"/>')
                elif p_order == 2:
                    dx, dy = rv(triple_space)
                    svg.append(f'    <line x1="{nx + dx:.2f}" y1="{ny - dy:.2f}" '
                               f'x2="{mx + dx:.2f}" y2="{my - dy:.2f}"/>')
                    svg.append(f'    <line x1="{nx:.2f}" y1="{ny:.2f}" x2="{mx:.2f}" y2="{my:.2f}"/>')
                    svg.append(f'    <line x1="{nx - dx:.2f}" y1="{ny + dy:.2f}" '
                               f'x2="{mx - dx:.2f}" y2="{my + dy:.2f}" stroke="{broken}"/>')
                elif p_order is None:
                    dx, dy = rv(triple_space)
                    svg.append(f'    <line x1="{nx + dx:.2f}" y1="{ny - dy:.2f}" '
                               f'x2="{mx + dx:.2f}" y2="{my - dy:.2f}" stroke="{broken}"/>')
                    svg.append(f'    <line x1="{nx:.2f}" y1="{ny:.2f}" '
                               f'x2="{mx:.2f}" y2="{my:.2f}" stroke="{broken}"/>')
                    svg.append(f'    <line x1="{nx - dx:.2f}" y1="{ny + dy:.2f}" '
                               f'x2="{mx - dx:.2f}" y2="{my + dy:.2f}" stroke="{broken}"/>')
                else:
                    dx, dy = rv(double_space)
                    dx3 = 3 * dx
                    dy3 = 3 * dy
                    svg.append(f'    <line x1="{nx + dx3:.2f}" y1="{ny - dy3:.2f}" x2="{mx + dx3:.2f}" '
                               f'y2="{my - dy3:.2f}" stroke-dasharray="{dash1:.2f} '
                               f'{dash2:.2f}" stroke="{formed}"/>')
                    svg.append(f'    <line x1="{nx + dx:.2f}" y1="{ny - dy:.2f}" '
                               f'x2="{mx + dx:.2f}" y2="{my - dy:.2f}" stroke="{broken}"/>')
                    svg.append(f'    <line x1="{nx - dx:.2f}" y1="{ny + dy:.2f}" '
                               f'x2="{mx - dx:.2f}" y2="{my + dy:.2f}" stroke="{broken}"/>')
                    svg.append(f'    <line x1="{nx - dx3:.2f}" y1="{ny + dy3:.2f}" x2="{mx - dx3:.2f}" '
                               f'y2="{my + dy3:.2f}" stroke="{broken}"/>')
            elif order is None:
                if p_order == 1:
                    svg.append(f'    <line x1="{nx:.2f}" y1="{ny:.2f}" x2="{mx:.2f}" y2="{my:.2f}" stroke="{formed}"/>')
                elif p_order == 4:
                    ar_bond_colors[n][m] = ar_bond_colors[m][n] = formed
                    svg.append(f'    <line x1="{nx:.2f}" y1="{ny:.2f}" x2="{mx:.2f}" y2="{my:.2f}" stroke="{formed}"/>')
                elif p_order == 2:
                    dx, dy = rv(double_space)
                    svg.append(f'    <line x1="{nx + dx:.2f}" y1="{ny - dy:.2f}" x2="{mx + dx:.2f}" '
                               f'y2="{my - dy:.2f}" stroke="{formed}"/>')
                    svg.append(f'    <line x1="{nx - dx:.2f}" y1="{ny + dy:.2f}" x2="{mx - dx:.2f}" '
                               f'y2="{my + dy:.2f}" stroke="{formed}"/>')
                elif p_order == 3:
                    dx, dy = rv(triple_space)
                    svg.append(f'    <line x1="{nx + dx:.2f}" y1="{ny - dy:.2f}" '
                               f'x2="{mx + dx:.2f}" y2="{my - dy:.2f}" stroke="{formed}"/>')
                    svg.append(f'    <line x1="{nx:.2f}" y1="{ny:.2f}" x2="{mx:.2f}" y2="{my:.2f}" stroke="{formed}"/>')
                    svg.append(f'    <line x1="{nx - dx:.2f}" y1="{ny + dy:.2f}" '
                               f'x2="{mx - dx:.2f}" y2="{my + dy:.2f}" stroke="{formed}"/>')
                else:
                    svg.append(f'    <line x1="{nx:.2f}" y1="{ny:.2f}" x2="{mx:.2f}" y2="{my:.2f}" '
                               f'stroke-dasharray="{dash1:.2f} {dash2:.2f}" stroke="{formed}"/>')
            else:
                if p_order == 8:
                    svg.append(f'      <line x1="{nx:.2f}" y1="{ny:.2f}" x2="{mx:.2f}" y2="{my:.2f}" '
                               f'stroke-dasharray="{dash1:.2f} {dash2:.2f}"/>')
                elif p_order == 1:
                    dx, dy = rv(double_space)
                    svg.append(f'    <line x1="{nx + dx:.2f}" y1="{ny - dy:.2f}" x2="{mx + dx:.2f}" y2="{my - dy:.2f}" '
                               f'stroke-dasharray="{dash1:.2f} {dash2:.2f}" stroke="{broken}"/>')
                    svg.append(f'    <line x1="{nx - dx:.2f}" y1="{ny + dy:.2f}" '
                               f'x2="{mx - dx:.2f}" y2="{my + dy:.2f}" stroke="{formed}"/>')
                elif p_order == 4:
                    dx, dy = rv(double_space)
                    ar_bond_colors[n][m] = ar_bond_colors[m][n] = formed
                    svg.append(f'    <line x1="{nx + dx:.2f}" y1="{ny - dy:.2f}" x2="{mx + dx:.2f}" y2="{my - dy:.2f}" '
                               f'stroke-dasharray="{dash1:.2f} {dash2:.2f}" stroke="{broken}"/>')
                    svg.append(f'    <line x1="{nx - dx:.2f}" y1="{ny + dy:.2f}" '
                               f'x2="{mx - dx:.2f}" y2="{my + dy:.2f}" stroke="{formed}"/>')
                elif p_order == 2:
                    dx, dy = rv(triple_space)
                    svg.append(f'    <line x1="{nx + dx:.2f}" y1="{ny - dy:.2f}" x2="{mx + dx:.2f}" y2="{my - dy:.2f}" '
                               f'stroke-dasharray="{dash1:.2f} {dash2:.2f}" stroke="{broken}"/>')
                    svg.append(f'    <line x1="{nx:.2f}" y1="{ny:.2f}" x2="{mx:.2f}" y2="{my:.2f}" stroke="{formed}"/>')
                    svg.append(f'    <line x1="{nx - dx:.2f}" y1="{ny + dy:.2f}" '
                               f'x2="{mx - dx:.2f}" y2="{my + dy:.2f}" stroke="{formed}"/>')
                elif p_order == 3:
                    dx, dy = rv(double_space)
                    dx3 = 3 * dx
                    dy3 = 3 * dy
                    svg.append(f'    <line x1="{nx + dx3:.2f}" y1="{ny - dy3:.2f}" x2="{mx + dx3:.2f}" '
                               f'y2="{my - dy3:.2f}" stroke-dasharray="{dash1:.2f} {dash2:.2f}" stroke="{broken}"/>')
                    svg.append(f'    <line x1="{nx + dx:.2f}" y1="{ny - dy:.2f}" '
                               f'x2="{mx + dx:.2f}" y2="{my - dy:.2f}" stroke="{formed}"/>')
                    svg.append(f'    <line x1="{nx - dx:.2f}" y1="{ny + dy:.2f}" '
                               f'x2="{mx - dx:.2f}" y2="{my + dy:.2f}" stroke="{formed}"/>')
                    svg.append(f'    <line x1="{nx - dx3:.2f}" y1="{ny + dy3:.2f}" '
                               f'x2="{mx - dx3:.2f}" y2="{my + dy3:.2f}" stroke="{formed}"/>')
                else:
                    svg.append(f'    <line x1="{nx:.2f}" y1="{ny:.2f}" x2="{mx:.2f}" y2="{my:.2f}" '
                               f'stroke-dasharray="{dash1:.2f} {dash2:.2f}" stroke="{broken}"/>')

        for ring in self.aromatic_rings:
            cx = sum(plane[x][0] for x in ring) / len(ring)
            cy = sum(plane[x][1] for x in ring) / len(ring)

            for n, m in zip(ring, ring[1:]):
                nx, ny = plane[n]
                mx, my = plane[m]
                aromatic = self.__render_aromatic_bond(nx, ny, mx, my, cx, cy, ar_bond_colors[n].get(m))
                if aromatic:
                    svg.append(aromatic)

            n, m = ring[-1], ring[0]
            nx, ny = plane[n]
            mx, my = plane[m]
            aromatic = self.__render_aromatic_bond(nx, ny, mx, my, cx, cy, ar_bond_colors[n].get(m))
            if aromatic:
                svg.append(aromatic)
        return svg

    def __render_aromatic_bond(self, n_x, n_y, m_x, m_y, c_x, c_y, color):
        aromatic_space = self._render_config['cgr_aromatic_space']
        dash3, dash4 = self._render_config['aromatic_dashes']
        # n aligned xy
        mn_x, mn_y, cn_x, cn_y = m_x - n_x, m_y - n_y, c_x - n_x, c_y - n_y

        # nm reoriented xy
        mr_x, mr_y = hypot(mn_x, mn_y), 0
        cr_x, cr_y = rotate_vector(cn_x, cn_y, mn_x, -mn_y)

        if cr_y and aromatic_space / cr_y < .65:
            if cr_y > 0:
                r_y = aromatic_space
            else:
                r_y = -aromatic_space
                cr_y = -cr_y

            ar_x = aromatic_space * cr_x / cr_y
            br_x = mr_x - aromatic_space * (mr_x - cr_x) / cr_y

            # backward reorienting
            an_x, an_y = rotate_vector(ar_x, r_y, mn_x, mn_y)
            bn_x, bn_y = rotate_vector(br_x, r_y, mn_x, mn_y)
            if color:
                return f'    <line x1="{an_x + n_x:.2f}" y1="{-an_y - n_y:.2f}"' \
                       f' x2="{bn_x + n_x:.2f}" y2="{-bn_y - n_y:.2f}" ' \
                       f'stroke-dasharray="{dash3:.2f} {dash4:.2f}" stroke="{color}"/>'
            return f'    <line x1="{an_x + n_x:.2f}" y1="{-an_y - n_y:.2f}"' \
                   f' x2="{bn_x + n_x:.2f}" y2="{-bn_y - n_y:.2f}" stroke-dasharray="{dash3:.2f} {dash4:.2f}"/>'

    def _render_atoms(self):
        bonds = self._bonds
        plane = self._plane
        charges = self._charges
        p_charges = self._p_charges
        radicals = self._radicals
        p_radicals = self._p_radicals

        carbon = self._render_config['carbon']
        atoms_colors = self._render_config['atoms_colors']
        font = self._render_config['font']
        font2 = .2 * font
        font3 = .3 * font
        font5 = .5 * font
        font6 = .6 * font

        svg = []
        mask = []
        for n, atom in self._atoms.items():
            x, y = plane[n]
            y = -y
            symbol = atom.atomic_symbol
            if not bonds[n] or symbol != 'C' or carbon or atom.charge or atom.is_radical or atom.isotope:
                svg.append(f'    <g fill="{atoms_colors[atom.atomic_number - 1]}">')
                svg.append(f'      <text x="{x:.2f}" y="{y:.2f}" dx="-{font3:.2f}" dy="{font3:.2f}" '
                           f'font-size="{font:.2f}">{symbol}</text>')

                if radicals[n]:
                    r = '↑' if p_radicals[n] else '↑↓'
                elif p_radicals[n]:
                    r = '↓↑'
                else:
                    r = ''

                if charges[n] != p_charges[n]:
                    svg.append(f'      <text x="{x:.2f}" y="{y:.2f}" dx="{font2:.2f}" dy="-{font5:.2f}" '
                               f'font-size="{font6:.2f}">{_render_p_charge[charges[n]][p_charges[n]]}{r}</text>')
                if charges[n]:
                    svg.append(f'      <text x="{x:.2f}" y="{y:.2f}" dx="{font2:.2f}" dy="-{font5:.2f}" '
                               f'font-size="{font6:.2f}">{_render_charge[charges[n]]}{r}</text>')
                elif r:
                    svg.append(f'      <text x="{x:.2f}" y="{y:.2f}" dx="{font2:.2f}" dy="-{font5:.2f}" '
                               f'font-size="{font6:.2f}">{r}</text>')

                if atom.isotope:
                    svg.append(f'      <text x="{x:.2f}" y="{y:.2f}" dx="-{font3:.2f}" dy="-{font2:.2f}" '
                               f'font-size="{font6:.2f}" text-anchor="end">{atom.isotope}</text>')
                svg.append('    </g>')
                mask.append(f'        <circle cx="{x:.2f}" cy="{y:.2f}" r="{font5:.2f}"/>')
        return svg, mask


class DepictQuery(Depict):
    __slots__ = ()

    def _render_bonds(self):
        svg = []
        plane = self._plane
        config = self._render_config

        double_space = config['double_space']
        triple_space = config['triple_space']
        dash1, dash2 = config['dashes']
        dash3, dash4 = config['aromatic_dashes']
        for n, m, bond in self.bonds():
            order = bond.order
            nx, ny = plane[n]
            mx, my = plane[m]
            ny, my = -ny, -my
            if order == 1:
                svg.append(f'    <line x1="{nx:.2f}" y1="{ny:.2f}" x2="{mx:.2f}" y2="{my:.2f}"/>')
            elif order == 4:
                dx, dy = rotate_vector(0, double_space, mx - nx, ny - my)
                svg.append(f'    <line x1="{nx + dx:.2f}" y1="{ny - dy:.2f}" x2="{mx + dx:.2f}" y2="{my - dy:.2f}"/>')
                svg.append(f'    <line x1="{nx - dx:.2f}" y1="{ny + dy:.2f}" x2="{mx - dx:.2f}" y2="{my + dy:.2f}" '
                           f'stroke-dasharray="{dash3:.2f} {dash4:.2f}"/>')
            elif order == 2:
                dx, dy = rotate_vector(0, double_space, mx - nx, ny - my)
                svg.append(f'    <line x1="{nx + dx:.2f}" y1="{ny - dy:.2f}" x2="{mx + dx:.2f}" y2="{my - dy:.2f}"/>')
                svg.append(f'    <line x1="{nx - dx:.2f}" y1="{ny + dy:.2f}" x2="{mx - dx:.2f}" y2="{my + dy:.2f}"/>')
            elif order == 3:
                dx, dy = rotate_vector(0, triple_space, mx - nx, ny - my)
                svg.append(f'    <line x1="{nx + dx:.2f}" y1="{ny - dy:.2f}" x2="{mx + dx:.2f}" y2="{my - dy:.2f}"/>')
                svg.append(f'    <line x1="{nx:.2f}" y1="{ny:.2f}" x2="{mx:.2f}" y2="{my:.2f}"/>')
                svg.append(f'    <line x1="{nx - dx:.2f}" y1="{ny + dy:.2f}" x2="{mx - dx:.2f}" y2="{my + dy:.2f}"/>')
            else:
                svg.append(f'    <line x1="{nx:.2f}" y1="{ny:.2f}" x2="{mx:.2f}" y2="{my:.2f}" '
                           f'stroke-dasharray="{dash1:.2f} {dash2:.2f}"/>')
        return svg

    def _render_atoms(self):
        plane = self._plane
        mapping = self._render_config['mapping']
        carbon = self._render_config['carbon']
        atoms_colors = self._render_config['atoms_colors']
        font = self._render_config['font']
        font2 = .2 * font
        font3 = .3 * font
        font4 = .4 * font
        font6 = .6 * font
        font7 = .7 * font
        font8 = .8 * font

        # for cumulenes
        cumulenes = {}
        if self.cumulenes:
            cumulenes = {y for x in self.cumulenes for y in x[1:-1] if len(x) > 2}

        svg = []
        mask = []
        maps = []
        nghbrs = []
        hbrdztns = []
        for n, atom in self._atoms.items():
            x, y = plane[n]
            y = -y
            single = not self._bonds[n]
            symbol = atom.atomic_symbol
            if single or symbol != 'C' or carbon or atom.charge or atom.is_radical or n in cumulenes:
                svg.append(f'    <g fill="{atoms_colors[atom.atomic_number - 1]}">')
                svg.append(f'      <text x="{x - font4:.2f}" y="{font3 + y:.2f}" '
                           f'font-size="{font:.2f}">{symbol}</text>')
                if mapping:
                    maps.append(f'      <text x="{x:.2f}" y="{y:.2f}" dx="0" dy="{font8:.2f}" '
                                f'text-anchor="end">{n}</text>')

                if atom.charge:
                    svg.append(f'      <text x="{x:.2f}" y="{y:.2f}" dx="{font2:.2f}" dy="-{font4:.2f}" '
                               f'font-size="{font6:.2f}">{_render_charge[atom.charge]}'
                               f'{"↑" if atom.is_radical else ""}</text>')
                elif atom.is_radical:
                    svg.append(f'      <text x="{x:.2f}" y="{y:.2f}" dx="{font2:.2f}" dy="-{font4:.2f}" '
                               f'font-size="{font6:.2f}">↑</text>')
                svg.append('    </g>')
                mask.append(f'      <circle cx="{x:.2f}" cy="{y:.2f}" r="{font7:.2f}"/>')
            elif mapping:
                maps.append(f'      <text x="{x:.2f}" y="{y:.2f}" dx="0" dy="{font8:.2f}" '
                            f'text-anchor="end">{n}</text>')

            level = 1
            if atom.neighbors:
                level = 1.6
                nn = [str(x) for x in atom.neighbors]
                nghbrs.append(f'      <text x="{x:.2f}" y="{y:.2f}" dx="{0:.2f}" dy="{font8:.2f}" '
                              f'text-anchor="start">{"".join(nn)}</text>')

            if atom.hybridization:
                hh = [_render_hybridization[x] for x in atom.hybridization]
                hbrdztns.append(f'      <text x="{x:.2f}" y="{y:.2f}" dx="{0:.2f}" dy="{level * font8:.2f}" '
                                f'text-anchor="start">{"".join(hh)}</text>')
        if nghbrs:
            svg.append(f'    <g fill="{self._render_config["query_color"]}" font-size="{font7:.2f}">')
            svg.extend(nghbrs)
            if hbrdztns:
                svg.extend(hbrdztns)
            svg.append('    </g>')

        elif hbrdztns:
            svg.append(f'    <g fill="{self._render_config["query_color"]}" font-size="{font7:.2f}">')
            svg.extend(hbrdztns)
            svg.append('    </g>')

        if mapping:
            svg.append(f'    <g fill="{self._render_config["mapping_color"]}" font-size="{font7:.2f}">')
            svg.extend(maps)
            svg.append('    </g>')

        return svg, mask


class DepictQueryCGR(Depict):
    def _render_bonds(self):
        svg = []
        plane = self._plane
        config = self._render_config

        double_space = config['double_space']
        triple_space = config['triple_space']
        dash1, dash2 = config['dashes']
        dash3, dash4 = config['aromatic_dashes']
        broken = config['broken_color']
        formed = config['formed_color']

        for n, m, bond in self.bonds():
            order, p_order = bond.order, bond.p_order
            nx, ny = plane[n]
            mx, my = plane[m]
            ny, my = -ny, -my
            rv = partial(rotate_vector, 0, x2=mx - nx, y2=ny - my)
            if order == 1:
                if p_order == 1:
                    svg.append(f'    <line x1="{nx:.2f}" y1="{ny:.2f}" x2="{mx:.2f}" y2="{my:.2f}"/>')
                elif p_order == 4:
                    dx, dy = rv(double_space)
                    svg.append(
                        f'    <line x1="{nx + dx:.2f}" y1="{ny - dy:.2f}" x2="{mx + dx:.2f}" y2="{my - dy:.2f}"/>')
                    svg.append(f'    <line x1="{nx - dx:.2f}" y1="{ny + dy:.2f}" x2="{mx - dx:.2f}" y2="{my + dy:.2f}" '
                               f'stroke-dasharray="{dash3:.2f} {dash4:.2f}" stroke="{formed}"/>')
                elif p_order == 2:
                    dx, dy = rv(double_space)
                    svg.append(f'    <line x1="{nx + dx:.2f}" y1="{ny - dy:.2f}" '
                               f'x2="{mx + dx:.2f}" y2="{my - dy:.2f}"/>')
                    svg.append(f'    <line x1="{nx - dx:.2f}" y1="{ny + dy:.2f}" '
                               f'x2="{mx - dx:.2f}" y2="{my + dy:.2f}" stroke="{formed}"/>')
                elif p_order == 3:
                    dx, dy = rv(triple_space)
                    svg.append(f'    <line x1="{nx:.2f}" y1="{ny:.2f}" x2="{mx:.2f}" y2="{my:.2f}" stroke="{formed}"/>')
                    svg.append(f'    <line x1="{nx + dx:.2f}" y1="{ny - dy:.2f}" '
                               f'x2="{mx + dx:.2f}" y2="{my - dy:.2f}"/>')
                    svg.append(f'    <line x1="{nx - dx:.2f}" y1="{ny + dy:.2f}" '
                               f'x2="{mx - dx:.2f}" y2="{my + dy:.2f}" stroke="{formed}"/>')
                elif p_order is None:
                    svg.append(f'    <line x1="{nx:.2f}" y1="{ny:.2f}" x2="{mx:.2f}" y2="{my:.2f}" stroke="{broken}"/>')
                else:
                    dx, dy = rv(double_space)
                    svg.append(f'    <line x1="{nx + dx:.2f}" y1="{ny - dy:.2f}" '
                               f'x2="{mx + dx:.2f}" y2="{my - dy:.2f}" stroke-dasharray="{dash1:.2f} '
                               f'{dash2:.2f}" stroke="{formed}"/>')
                    svg.append(f'    <line x1="{nx - dx:.2f}" y1="{ny + dy:.2f}" '
                               f'x2="{mx - dx:.2f}" y2="{my + dy:.2f}" stroke="{broken}"/>')
            elif order == 4:
                if p_order == 4:
                    dx, dy = rv(double_space)
                    svg.append(
                        f'    <line x1="{nx + dx:.2f}" y1="{ny - dy:.2f}" x2="{mx + dx:.2f}" y2="{my - dy:.2f}"/>')
                    svg.append(f'    <line x1="{nx - dx:.2f}" y1="{ny + dy:.2f}" x2="{mx - dx:.2f}" y2="{my + dy:.2f}" '
                               f'stroke-dasharray="{dash3:.2f} {dash4:.2f}"/>')
                elif p_order == 1:
                    dx, dy = rv(double_space)
                    svg.append(
                        f'    <line x1="{nx + dx:.2f}" y1="{ny - dy:.2f}" x2="{mx + dx:.2f}" y2="{my - dy:.2f}"/>')
                    svg.append(f'    <line x1="{nx - dx:.2f}" y1="{ny + dy:.2f}" x2="{mx - dx:.2f}" y2="{my + dy:.2f}" '
                               f'stroke-dasharray="{dash3:.2f} {dash4:.2f}" stroke="{broken}"/>')
                elif p_order == 2:
                    dx, dy = rv(triple_space)
                    svg.append(f'    <line x1="{nx + dx:.2f}" y1="{ny - dy:.2f}" '
                               f'x2="{mx + dx:.2f}" y2="{my - dy:.2f}"  stroke="{formed}"/>')
                    svg.append(f'    <line x1="{nx:.2f}" y1="{ny:.2f}" x2="{mx:.2f}" y2="{my:.2f}"/>')
                    svg.append(f'    <line x1="{nx - dx:.2f}" y1="{ny + dy:.2f}" x2="{mx - dx:.2f}" y2="{my + dy:.2f}" '
                               f'stroke-dasharray="{dash3:.2f} {dash4:.2f}" stroke="{broken}"/>')
                elif p_order == 3:
                    dx, dy = rv(double_space)
                    dx3 = 3 * dx
                    dy3 = 3 * dy
                    svg.append(f'    <line x1="{nx + dx:.2f}" y1="{ny - dy:.2f}" '
                               f'x2="{mx + dx:.2f}" y2="{my - dy:.2f}" stroke="{formed}"/>')
                    svg.append(f'    <line x1="{nx - dx3:.2f}" y1="{ny + dy3:.2f}" x2="{mx - dx3:.2f}" '
                               f'y2="{my + dy3:.2f}" stroke="{formed}"/>')
                    svg.append(f'    <line x1="{nx - dx:.2f}" y1="{ny + dy:.2f}" '
                               f'x2="{mx - dx:.2f}" y2="{my + dy:.2f}"/>')
                    svg.append(f'    <line x1="{nx + dx3:.2f}" y1="{ny - dy3:.2f}" x2="{mx + dx3:.2f}" '
                               f'y2="{my - dy3:.2f}" stroke-dasharray="{dash3:.2f} {dash4:.2f}" stroke="{broken}"/>')
                elif p_order is None:
                    dx, dy = rv(double_space)
                    svg.append(f'    <line x1="{nx + dx:.2f}" y1="{ny - dy:.2f}" x2="{mx + dx:.2f}" '
                               f'y2="{my - dy:.2f}" stroke="{broken}"/>')
                    svg.append(f'    <line x1="{nx - dx:.2f}" y1="{ny + dy:.2f}" x2="{mx - dx:.2f}" y2="{my + dy:.2f}" '
                               f'stroke-dasharray="{dash3:.2f} {dash4:.2f}" stroke="{broken}"/>')
                else:
                    dx, dy = rv(triple_space)
                    svg.append(f'    <line x1="{nx + dx:.2f}" y1="{ny - dy:.2f}" x2="{mx + dx:.2f}" y2="{my - dy:.2f}" '
                               f'stroke-dasharray="{dash1:.2f} {dash2:.2f}" stroke="{formed}"/>')
                    svg.append(f'    <line x1="{nx:.2f}" y1="{ny:.2f}" x2="{mx:.2f}" y2="{my:.2f}" stroke="{broken}"/>')
                    svg.append(f'    <line x1="{nx - dx:.2f}" y1="{ny + dy:.2f}" x2="{mx - dx:.2f}" y2="{my + dy:.2f}" '
                               f'stroke-dasharray="{dash3:.2f} {dash4:.2f}" stroke="{broken}"/>')
            elif order == 2:
                if p_order == 2:
                    dx, dy = rv(double_space)
                    svg.append(f'    <line x1="{nx + dx:.2f}" y1="{ny - dy:.2f}" '
                               f'x2="{mx + dx:.2f}" y2="{my - dy:.2f}"/>')
                    svg.append(f'    <line x1="{nx - dx:.2f}" y1="{ny + dy:.2f}" '
                               f'x2="{mx - dx:.2f}" y2="{my + dy:.2f}"/>')
                elif p_order == 1:
                    dx, dy = rv(double_space)
                    svg.append(f'    <line x1="{nx + dx:.2f}" y1="{ny - dy:.2f}" '
                               f'x2="{mx + dx:.2f}" y2="{my - dy:.2f}"/>')
                    svg.append(f'    <line x1="{nx - dx:.2f}" y1="{ny + dy:.2f}" '
                               f'x2="{mx - dx:.2f}" y2="{my + dy:.2f}" stroke="{broken}"/>')
                elif p_order == 4:
                    dx, dy = rv(triple_space)
                    svg.append(f'    <line x1="{nx + dx:.2f}" y1="{ny - dy:.2f}" x2="{mx + dx:.2f}" y2="{my - dy:.2f}" '
                               f'stroke="{broken}"/>')
                    svg.append(f'    <line x1="{nx:.2f}" y1="{ny:.2f}" x2="{mx:.2f}" y2="{my:.2f}"/>')
                    svg.append(f'    <line x1="{nx - dx:.2f}" y1="{ny + dy:.2f}" x2="{mx - dx:.2f}" y2="{my + dy:.2f}" '
                               f'stroke-dasharray="{dash3:.2f} {dash4:.2f}" stroke="{formed}"/>')
                elif p_order == 3:
                    dx, dy = rv(triple_space)
                    svg.append(f'    <line x1="{nx + dx:.2f}" y1="{ny - dy:.2f}" '
                               f'x2="{mx + dx:.2f}" y2="{my - dy:.2f}"/>')
                    svg.append(f'    <line x1="{nx:.2f}" y1="{ny:.2f}" x2="{mx:.2f}" y2="{my:.2f}"/>')
                    svg.append(f'    <line x1="{nx - dx:.2f}" y1="{ny + dy:.2f}" '
                               f'x2="{mx - dx:.2f}" y2="{my + dy:.2f}" stroke="{formed}"/>')
                elif p_order is None:
                    dx, dy = rv(double_space)
                    svg.append(f'    <line x1="{nx + dx:.2f}" y1="{ny - dy:.2f}" '
                               f'x2="{mx + dx:.2f}" y2="{my - dy:.2f}" stroke="{broken}"/>')
                    svg.append(f'    <line x1="{nx - dx:.2f}" y1="{ny + dy:.2f}" '
                               f'x2="{mx - dx:.2f}" y2="{my + dy:.2f}" stroke="{broken}"/>')
                else:
                    dx, dy = rv(triple_space)
                    svg.append(f'    <line x1="{nx + dx:.2f}" y1="{ny - dy:.2f}" '
                               f'x2="{mx + dx:.2f}" y2="{my - dy:.2f}" stroke-dasharray="{dash1:.2f} '
                               f'{dash2:.2f}" stroke="{formed}"/>')
                    svg.append(f'    <line x1="{nx:.2f}" y1="{ny:.2f}" x2="{mx:.2f}" y2="{my:.2f}" stroke="{broken}"/>')
                    svg.append(f'    <line x1="{nx - dx:.2f}" y1="{ny + dy:.2f}" '
                               f'x2="{mx - dx:.2f}" y2="{my + dy:.2f}" stroke="{broken}"/>')
            elif order == 3:
                if p_order == 3:
                    dx, dy = rv(triple_space)
                    svg.append(f'    <line x1="{nx + dx:.2f}" y1="{ny - dy:.2f}" '
                               f'x2="{mx + dx:.2f}" y2="{my - dy:.2f}"/>')
                    svg.append(f'    <line x1="{nx:.2f}" y1="{ny:.2f}" x2="{mx:.2f}" y2="{my:.2f}"/>')
                    svg.append(f'    <line x1="{nx - dx:.2f}" y1="{ny + dy:.2f}" '
                               f'x2="{mx - dx:.2f}" y2="{my + dy:.2f}"/>')
                elif p_order == 1:
                    dx, dy = rv(triple_space)
                    svg.append(f'    <line x1="{nx + dx:.2f}" y1="{ny - dy:.2f}" '
                               f'x2="{mx + dx:.2f}" y2="{my - dy:.2f}"  stroke="{broken}"/>')
                    svg.append(f'    <line x1="{nx:.2f}" y1="{ny:.2f}" x2="{mx:.2f}" y2="{my:.2f}"/>')
                    svg.append(f'    <line x1="{nx - dx:.2f}" y1="{ny + dy:.2f}" '
                               f'x2="{mx - dx:.2f}" y2="{my + dy:.2f}" 'f'stroke="{broken}"/>')
                elif p_order == 4:
                    dx, dy = rv(double_space)
                    dx3 = 3 * dx
                    dy3 = 3 * dy
                    svg.append(f'    <line x1="{nx + dx:.2f}" y1="{ny - dy:.2f}" '
                               f'x2="{mx + dx:.2f}" y2="{my - dy:.2f}" stroke="{broken}"/>')
                    svg.append(f'    <line x1="{nx - dx:.2f}" y1="{ny + dy:.2f}" '
                               f'x2="{mx - dx:.2f}" y2="{my + dy:.2f}" stroke="{broken}"/>')
                    svg.append(f'    <line x1="{nx - dx3:.2f}" y1="{ny + dy3:.2f}" '
                               f'x2="{mx - dx3:.2f}" y2="{my + dy3:.2f}"/>')
                    svg.append(f'    <line x1="{nx + dx3:.2f}" y1="{ny - dy3:.2f}" x2="{mx + dx3:.2f}" '
                               f'y2="{my - dy3:.2f}" stroke-dasharray="{dash3:.2f} {dash4:.2f}" stroke="{formed}"/>')
                elif p_order == 2:
                    dx, dy = rv(triple_space)
                    svg.append(f'    <line x1="{nx + dx:.2f}" y1="{ny - dy:.2f}" '
                               f'x2="{mx + dx:.2f}" y2="{my - dy:.2f}"/>')
                    svg.append(f'    <line x1="{nx:.2f}" y1="{ny:.2f}" x2="{mx:.2f}" y2="{my:.2f}"/>')
                    svg.append(f'    <line x1="{nx - dx:.2f}" y1="{ny + dy:.2f}" '
                               f'x2="{mx - dx:.2f}" y2="{my + dy:.2f}" stroke="{broken}"/>')
                elif p_order is None:
                    dx, dy = rv(triple_space)
                    svg.append(f'    <line x1="{nx + dx:.2f}" y1="{ny - dy:.2f}" '
                               f'x2="{mx + dx:.2f}" y2="{my - dy:.2f}" stroke="{broken}"/>')
                    svg.append(f'    <line x1="{nx:.2f}" y1="{ny:.2f}" '
                               f'x2="{mx:.2f}" y2="{my:.2f}" stroke="{broken}"/>')
                    svg.append(f'    <line x1="{nx - dx:.2f}" y1="{ny + dy:.2f}" '
                               f'x2="{mx - dx:.2f}" y2="{my + dy:.2f}" stroke="{broken}"/>')
                else:
                    dx, dy = rv(double_space)
                    dx3 = 3 * dx
                    dy3 = 3 * dy
                    svg.append(f'    <line x1="{nx + dx3:.2f}" y1="{ny - dy3:.2f}" x2="{mx + dx3:.2f}" '
                               f'y2="{my - dy3:.2f}" stroke-dasharray="{dash1:.2f} {dash2:.2f}" stroke="{formed}"/>')
                    svg.append(f'    <line x1="{nx + dx:.2f}" y1="{ny - dy:.2f}" '
                               f'x2="{mx + dx:.2f}" y2="{my - dy:.2f}" stroke="{broken}"/>')
                    svg.append(f'    <line x1="{nx - dx:.2f}" y1="{ny + dy:.2f}" '
                               f'x2="{mx - dx:.2f}" y2="{my + dy:.2f}" stroke="{broken}"/>')
                    svg.append(f'    <line x1="{nx - dx3:.2f}" y1="{ny + dy3:.2f}" x2="{mx - dx3:.2f}" '
                               f'y2="{my + dy3:.2f}" stroke="{broken}"/>')
            elif order is None:
                if p_order == 1:
                    svg.append(f'    <line x1="{nx:.2f}" y1="{ny:.2f}" x2="{mx:.2f}" y2="{my:.2f}" stroke="{formed}"/>')
                elif p_order == 4:
                    dx, dy = rv(double_space)
                    svg.append(f'    <line x1="{nx + dx:.2f}" y1="{ny - dy:.2f}" '
                               f'x2="{mx + dx:.2f}" y2="{my - dy:.2f}" stroke="{formed}"/>')
                    svg.append(f'    <line x1="{nx - dx:.2f}" y1="{ny + dy:.2f}" x2="{mx - dx:.2f}" y2="{my + dy:.2f}" '
                               f'stroke-dasharray="{dash3:.2f} {dash4:.2f}" stroke="{formed}"/>')
                elif p_order == 2:
                    dx, dy = rv(double_space)
                    svg.append(f'    <line x1="{nx + dx:.2f}" y1="{ny - dy:.2f}" x2="{mx + dx:.2f}" '
                               f'y2="{my - dy:.2f}" stroke="{formed}"/>')
                    svg.append(f'    <line x1="{nx - dx:.2f}" y1="{ny + dy:.2f}" x2="{mx - dx:.2f}" '
                               f'y2="{my + dy:.2f}" stroke="{formed}"/>')
                elif p_order == 3:
                    dx, dy = rv(triple_space)
                    svg.append(f'    <line x1="{nx + dx:.2f}" y1="{ny - dy:.2f}" '
                               f'x2="{mx + dx:.2f}" y2="{my - dy:.2f}" stroke="{formed}"/>')
                    svg.append(f'    <line x1="{nx:.2f}" y1="{ny:.2f}" x2="{mx:.2f}" y2="{my:.2f}" stroke="{formed}"/>')
                    svg.append(f'    <line x1="{nx - dx:.2f}" y1="{ny + dy:.2f}" '
                               f'x2="{mx - dx:.2f}" y2="{my + dy:.2f}" stroke="{formed}"/>')
                else:
                    svg.append(f'    <line x1="{nx:.2f}" y1="{ny:.2f}" x2="{mx:.2f}" y2="{my:.2f}" '
                               f'stroke-dasharray="{dash1:.2f} {dash2:.2f}" stroke="{formed}"/>')
            else:
                if p_order == 8:
                    svg.append(f'      <line x1="{nx:.2f}" y1="{ny:.2f}" x2="{mx:.2f}" y2="{my:.2f}" '
                               f'stroke-dasharray="{dash1:.2f} {dash2:.2f}"/>')
                elif p_order == 1:
                    dx, dy = rv(double_space)
                    svg.append(f'    <line x1="{nx + dx:.2f}" y1="{ny - dy:.2f}" x2="{mx + dx:.2f}" y2="{my - dy:.2f}" '
                               f'stroke-dasharray="{dash1:.2f} {dash2:.2f}" stroke="{broken}"/>')
                    svg.append(f'    <line x1="{nx - dx:.2f}" y1="{ny + dy:.2f}" '
                               f'x2="{mx - dx:.2f}" y2="{my + dy:.2f}" stroke="{formed}"/>')
                elif p_order == 4:
                    dx, dy = rv(triple_space)
                    svg.append(f'    <line x1="{nx + dx:.2f}" y1="{ny - dy:.2f}" x2="{mx + dx:.2f}" y2="{my - dy:.2f}" '
                               f'stroke-dasharray="{dash1:.2f} {dash2:.2f}" stroke="{broken}"/>')
                    svg.append(f'    <line x1="{nx:.2f}" y1="{ny:.2f}" x2="{mx:.2f}" y2="{my:.2f}" stroke="{formed}"/>')
                    svg.append(f'    <line x1="{nx - dx:.2f}" y1="{ny + dy:.2f}" x2="{mx - dx:.2f}" y2="{my + dy:.2f}" '
                               f'stroke-dasharray="{dash3:.2f} {dash4:.2f}" stroke="{formed}"/>')
                elif p_order == 2:
                    dx, dy = rv(triple_space)
                    svg.append(f'    <line x1="{nx + dx:.2f}" y1="{ny - dy:.2f}" x2="{mx + dx:.2f}" y2="{my - dy:.2f}" '
                               f'stroke-dasharray="{dash1:.2f} {dash2:.2f}" stroke="{broken}"/>')
                    svg.append(f'    <line x1="{nx:.2f}" y1="{ny:.2f}" x2="{mx:.2f}" y2="{my:.2f}" stroke="{formed}"/>')
                    svg.append(f'    <line x1="{nx - dx:.2f}" y1="{ny + dy:.2f}" '
                               f'x2="{mx - dx:.2f}" y2="{my + dy:.2f}" stroke="{formed}"/>')
                elif p_order == 3:
                    dx, dy = rv(double_space)
                    dx3 = 3 * dx
                    dy3 = 3 * dy
                    svg.append(f'    <line x1="{nx + dx3:.2f}" y1="{ny - dy3:.2f}" x2="{mx + dx3:.2f}" '
                               f'y2="{my - dy3:.2f}" stroke-dasharray="{dash1:.2f} {dash2:.2f}" stroke="{broken}"/>')
                    svg.append(f'    <line x1="{nx + dx:.2f}" y1="{ny - dy:.2f}" '
                               f'x2="{mx + dx:.2f}" y2="{my - dy:.2f}" stroke="{formed}"/>')
                    svg.append(f'    <line x1="{nx - dx:.2f}" y1="{ny + dy:.2f}" '
                               f'x2="{mx - dx:.2f}" y2="{my + dy:.2f}" stroke="{formed}"/>')
                    svg.append(f'    <line x1="{nx - dx3:.2f}" y1="{ny + dy3:.2f}" '
                               f'x2="{mx - dx3:.2f}" y2="{my + dy3:.2f}" stroke="{formed}"/>')
                else:
                    svg.append(f'    <line x1="{nx:.2f}" y1="{ny:.2f}" x2="{mx:.2f}" y2="{my:.2f}" '
                               f'stroke-dasharray="{dash1:.2f} {dash2:.2f}" stroke="{broken}"/>')
        return svg

    def _render_atoms(self):
        plane = self._plane
        carbon = self._render_config['carbon']
        atoms_colors = self._render_config['atoms_colors']
        font = self._render_config['font']
        font2 = .2 * font
        font3 = .3 * font
        font4 = .4 * font
        font6 = .6 * font
        font7 = .7 * font
        font8 = .8 * font

        svg = []
        mask = []
        nghbrs = []
        hbrdztns = []
        for n, atom in self._atoms.items():
            x, y = plane[n]
            y = -y
            single = not self._bonds[n]
            symbol = atom.atomic_symbol
            if single or symbol != 'C' or carbon or atom.charge or atom.is_radical:
                svg.append(f'    <g fill="{atoms_colors[atom.atomic_number - 1]}">')
                svg.append(f'      <text x="{x - font4:.2f}" y="{font3 + y:.2f}" '
                           f'font-size="{font:.2f}">{symbol}</text>')

                if atom.charge:
                    svg.append(f'      <text x="{x:.2f}" y="{y:.2f}" dx="{font2:.2f}" dy="-{font4:.2f}" '
                               f'font-size="{font6:.2f}">{_render_charge[atom.charge]}'
                               f'{"↑" if atom.is_radical else ""}</text>')
                elif atom.is_radical:
                    svg.append(f'      <text x="{x:.2f}" y="{y:.2f}" dx="{font2:.2f}" dy="-{font4:.2f}" '
                               f'font-size="{font6:.2f}">↑</text>')
                svg.append('    </g>')
                mask.append(f'      <circle cx="{x:.2f}" cy="{y:.2f}" r="{font7:.2f}"/>')

            level = 1
            if atom.neighbors:
                level = 1.6
                nn = [str(x) for x in atom.neighbors]
                pn = [str(x) for x in atom.p_neighbors] if atom.p_neighbors else None
                nghbrs.append(f'      <text x="{x:.2f}" y="{y:.2f}" dx="{0:.2f}" dy="{font8:.2f}" '
                              f'text-anchor="start">{"".join(nn)}»{"".join(pn) if pn else 0}</text>')

            if atom.hybridization:
                hh = [_render_hybridization[x] for x in atom.hybridization]
                ph = [_render_hybridization[x] for x in atom.p_hybridization] if atom.p_hybridization else None
                hbrdztns.append(f'      <text x="{x:.2f}" y="{y:.2f}" dx="{0:.2f}" dy="{level * font8:.2f}" '
                                f'text-anchor="start">{"".join(hh)}»{"".join(ph) if ph else 0}</text>')
        if nghbrs:
            svg.append(f'    <g fill="{self._render_config["query_color"]}" font-size="{font7:.2f}">')
            svg.extend(nghbrs)
            if hbrdztns:
                svg.extend(hbrdztns)
            svg.append('    </g>')

        elif hbrdztns:
            svg.append(f'    <g fill="{self._render_config["query_color"]}" font-size="{font7:.2f}">')
            svg.extend(hbrdztns)
            svg.append('    </g>')

        return svg, mask


_render_hybridization = {1: 's', 2: 'd', 3: 't', 4: 'a'}
_render_charge = {-3: '3⁃', -2: '2⁃', -1: '⁃', 1: '+', 2: '2+', 3: '3+'}
_render_p_charge = {-3: {-2: '-3»-2', -1: '-3»-', 0: '-3»0', 1: '-3»+', 2: '-3»2', 3: '-3»3'},
                    -2: {-3: '-2»-3', -1: '-2»-', 0: '-2»0', 1: '-2»+', 2: '-2»2', 3: '-2»3'},
                    -1: {-3: '-»-3', -2: '-»-2', 0: '-»0', 1: '-»+', 2: '-»2', 3: '-»3'},
                    0: {-3: '0»-3', -2: '0»-2', -1: '0»-', 1: '0»+', 2: '0»2', 3: '0»3'},
                    1: {-3: '+»-3', -2: '+»-2', -1: '+»-', 0: '+»0', 2: '+»2', 3: '+»3'},
                    2: {-3: '2»-3', -2: '2»-2', -1: '2»-', 0: '2»0', 1: '2»+', 3: '2»3'},
                    3: {-3: '3»-3', -2: '3»-2', -1: '3»-', 0: '3»0', 1: '3»+', 2: '3»2'}}


__all__ = ['DepictMolecule', 'DepictReaction', 'DepictCGR', 'DepictQuery', 'DepictQueryCGR']<|MERGE_RESOLUTION|>--- conflicted
+++ resolved
@@ -92,11 +92,7 @@
     def depict_settings(cls, *, carbon=False, bond_color='black', font=.25, mapping=True, mapping_color='#788CFF',
                         bond_width=.03, query_color='#5D8AA8', atoms_colors=cpk, dashes=(.2, .1), aromatic_space=.08,
                         triple_space=.07, double_space=.04, broken_color='red', formed_color='green',
-<<<<<<< HEAD
                         cgr_aromatic_space=.14, aromatic_dashes=(.05, .05)):
-=======
-                        cgr_aromatic_space=.14, unknown_bond_color='blue'):
->>>>>>> b667c14f
         """
         Settings for depict of chemical structures
 
@@ -115,11 +111,7 @@
         broken_color: str: only CGRContainer: color of broken bond
         formed_color: str: only CGRContainer: color of formed bond
         cgr_aromatic_space: float: only CGRContainer: space between simple and aromatic bonds
-<<<<<<< HEAD
         aromatic_dashes: tuple: for aromatic bonds two values: one is long of visible line, other is long of invisible line
-=======
-        unknown_bond_color: str: 8th type of bond's color
->>>>>>> b667c14f
         """
 
         config = cls._render_config
@@ -138,11 +130,7 @@
         config['mapping_color'] = mapping_color
         config['aromatic_space'] = aromatic_space
         config['cgr_aromatic_space'] = cgr_aromatic_space
-<<<<<<< HEAD
         config['aromatic_dashes'] = aromatic_dashes
-=======
-        config['unknown_bond_color'] = unknown_bond_color
->>>>>>> b667c14f
 
     @cached_method
     def _repr_svg_(self):
@@ -151,11 +139,7 @@
     _render_config = {'carbon': False, 'atoms_colors': cpk, 'bond_color': 'black', 'font': .25, 'dashes': (.2, .1),
                       'aromatic_space': .08, 'triple_space': .07, 'double_space': .04, 'mapping': True,
                       'mapping_color': '#788CFF', 'bond_width': .03, 'query_color': '#5D8AA8', 'broken_color': 'red',
-<<<<<<< HEAD
                       'formed_color': 'green', 'cgr_aromatic_space': .14, 'aromatic_dashes': (.05, .05)}
-=======
-                      'formed_color': 'green', 'cgr_aromatic_space': .14, 'unknown_bond_color': 'blue'}
->>>>>>> b667c14f
 
 
 class DepictMolecule(Depict):
@@ -381,18 +365,6 @@
     def _repr_svg_(self):
         return self.depict()
 
-    @staticmethod
-    def depict_settings(*, carbon=False, bond_color='black', font=.25, mapping=True, mapping_color='#788CFF',
-                        bond_width=.03, query_color='#5D8AA8', atoms_colors=cpk, dashes=(.2, .1), aromatic_space=.08,
-                        triple_space=.07, double_space=.04, broken_color='red', formed_color='green',
-                        cgr_aromatic_space=.14, unknown_bond_color='blue'):
-
-        Depict.depict_settings(carbon=carbon, bond_color=bond_color, triple_space=triple_space, mapping=mapping,
-                               mapping_color=mapping_color, dashes=dashes, bond_width=bond_width, font=font,
-                               query_color=query_color, atoms_colors=atoms_colors, aromatic_space=aromatic_space,
-                               double_space=double_space, broken_color=broken_color, formed_color=formed_color,
-                               cgr_aromatic_space=cgr_aromatic_space, unknown_bond_color=unknown_bond_color)
-
 
 class DepictCGR(Depict):
     def _render_bonds(self):
@@ -435,8 +407,9 @@
                     svg.append(f'    <line x1="{nx:.2f}" y1="{ny:.2f}" x2="{mx:.2f}" y2="{my:.2f}" stroke="{broken}"/>')
                 else:
                     dx, dy = rv(double_space)
-                    svg.append(f'    <line x1="{nx + dx:.2f}" y1="{ny - dy:.2f}" x2="{mx + dx:.2f}" y2="{my - dy:.2f}" '
-                               f'stroke-dasharray="{dash1:.2f} {dash2:.2f}" stroke="{formed}"/>')
+                    svg.append(f'    <line x1="{nx + dx:.2f}" y1="{ny - dy:.2f}" '
+                               f'x2="{mx + dx:.2f}" y2="{my - dy:.2f}" stroke-dasharray="{dash1:.2f} '
+                               f'{dash2:.2f}" stroke="{formed}"/>')
                     svg.append(f'    <line x1="{nx - dx:.2f}" y1="{ny + dy:.2f}" '
                                f'x2="{mx - dx:.2f}" y2="{my + dy:.2f}" stroke="{broken}"/>')
             elif order == 4:
@@ -464,12 +437,7 @@
                     ar_bond_colors[n][m] = ar_bond_colors[m][n] = broken
                     svg.append(f'    <line x1="{nx:.2f}" y1="{ny:.2f}" x2="{mx:.2f}" y2="{my:.2f}" stroke="{broken}"/>')
                 else:
-                    dx, dy = rv(double_space)
-                    ar_bond_colors[n][m] = ar_bond_colors[m][n] = broken
-                    svg.append(f'    <line x1="{nx + dx:.2f}" y1="{ny - dy:.2f}" x2="{mx + dx:.2f}" y2="{my - dy:.2f}" '
-                               f'stroke-dasharray="{dash1:.2f} {dash2:.2f}" stroke="{formed}"/>')
-                    svg.append(f'    <line x1="{nx - dx:.2f}" y1="{ny + dy:.2f}" '
-                               f'x2="{mx - dx:.2f}" y2="{my + dy:.2f}" stroke="{broken}"/>')
+                    svg.append(f'    <line x1="{nx:.2f}" y1="{ny:.2f}" x2="{mx:.2f}" y2="{my:.2f}" stroke="{broken}"/>')
             elif order == 2:
                 if p_order == 2:
                     dx, dy = rv(double_space)
@@ -505,8 +473,9 @@
                                f'x2="{mx - dx:.2f}" y2="{my + dy:.2f}" stroke="{broken}"/>')
                 else:
                     dx, dy = rv(triple_space)
-                    svg.append(f'    <line x1="{nx + dx:.2f}" y1="{ny - dy:.2f}" x2="{mx + dx:.2f}" y2="{my - dy:.2f}" '
-                               f'stroke-dasharray="{dash1:.2f} {dash2:.2f}" stroke="{formed}"/>')
+                    svg.append(f'    <line x1="{nx + dx:.2f}" y1="{ny - dy:.2f}" '
+                               f'x2="{mx + dx:.2f}" y2="{my - dy:.2f}" stroke-dasharray="{dash1:.2f} '
+                               f'{dash2:.2f}" stroke="{formed}"/>')
                     svg.append(f'    <line x1="{nx:.2f}" y1="{ny:.2f}" x2="{mx:.2f}" y2="{my:.2f}" stroke="{broken}"/>')
                     svg.append(f'    <line x1="{nx - dx:.2f}" y1="{ny + dy:.2f}" '
                                f'x2="{mx - dx:.2f}" y2="{my + dy:.2f}" stroke="{broken}"/>')
@@ -521,8 +490,8 @@
                 elif p_order == 1:
                     dx, dy = rv(triple_space)
                     svg.append(f'    <line x1="{nx + dx:.2f}" y1="{ny - dy:.2f}" '
-                               f'x2="{mx + dx:.2f}" y2="{my - dy:.2f}" stroke="{broken}"/>')
-                    svg.append(f'    <line x1="{nx:.2f}" y1="{ny:.2f}" x2="{mx:.2f}" y2="{my:.2f}"/>')
+                               f'x2="{mx + dx:.2f}" y2="{my - dy:.2f}"/>')
+                    svg.append(f'    <line x1="{nx:.2f}" y1="{ny:.2f}" x2="{mx:.2f}" y2="{my:.2f}" stroke="{broken}"/>')
                     svg.append(f'    <line x1="{nx - dx:.2f}" y1="{ny + dy:.2f}" '
                                f'x2="{mx - dx:.2f}" y2="{my + dy:.2f}" 'f'stroke="{broken}"/>')
                 elif p_order == 4:
@@ -584,7 +553,7 @@
                     svg.append(f'    <line x1="{nx:.2f}" y1="{ny:.2f}" x2="{mx:.2f}" y2="{my:.2f}" '
                                f'stroke-dasharray="{dash1:.2f} {dash2:.2f}" stroke="{formed}"/>')
             else:
-                if p_order == 8:
+                if p_order == 5:
                     svg.append(f'      <line x1="{nx:.2f}" y1="{ny:.2f}" x2="{mx:.2f}" y2="{my:.2f}" '
                                f'stroke-dasharray="{dash1:.2f} {dash2:.2f}"/>')
                 elif p_order == 1:
@@ -594,12 +563,7 @@
                     svg.append(f'    <line x1="{nx - dx:.2f}" y1="{ny + dy:.2f}" '
                                f'x2="{mx - dx:.2f}" y2="{my + dy:.2f}" stroke="{formed}"/>')
                 elif p_order == 4:
-                    dx, dy = rv(double_space)
-                    ar_bond_colors[n][m] = ar_bond_colors[m][n] = formed
-                    svg.append(f'    <line x1="{nx + dx:.2f}" y1="{ny - dy:.2f}" x2="{mx + dx:.2f}" y2="{my - dy:.2f}" '
-                               f'stroke-dasharray="{dash1:.2f} {dash2:.2f}" stroke="{broken}"/>')
-                    svg.append(f'    <line x1="{nx - dx:.2f}" y1="{ny + dy:.2f}" '
-                               f'x2="{mx - dx:.2f}" y2="{my + dy:.2f}" stroke="{formed}"/>')
+                    svg.append(f'    <line x1="{nx:.2f}" y1="{ny:.2f}" x2="{mx:.2f}" y2="{my:.2f}" stroke="{formed}"/>')
                 elif p_order == 2:
                     dx, dy = rv(triple_space)
                     svg.append(f'    <line x1="{nx + dx:.2f}" y1="{ny - dy:.2f}" x2="{mx + dx:.2f}" y2="{my - dy:.2f}" '
@@ -611,8 +575,9 @@
                     dx, dy = rv(double_space)
                     dx3 = 3 * dx
                     dy3 = 3 * dy
-                    svg.append(f'    <line x1="{nx + dx3:.2f}" y1="{ny - dy3:.2f}" x2="{mx + dx3:.2f}" '
-                               f'y2="{my - dy3:.2f}" stroke-dasharray="{dash1:.2f} {dash2:.2f}" stroke="{broken}"/>')
+                    svg.append(f'    <line x1="{nx + dx3:.2f}" y1="{ny - dy3:.2f}" '
+                               f'x2="{mx + dx3:.2f}" y2="{my - dy3:.2f}" '
+                               f'stroke-dasharray="{dash1:.2f} {dash2:.2f}" stroke="{broken}"/>')
                     svg.append(f'    <line x1="{nx + dx:.2f}" y1="{ny - dy:.2f}" '
                                f'x2="{mx + dx:.2f}" y2="{my - dy:.2f}" stroke="{formed}"/>')
                     svg.append(f'    <line x1="{nx - dx:.2f}" y1="{ny + dy:.2f}" '
@@ -644,7 +609,7 @@
 
     def __render_aromatic_bond(self, n_x, n_y, m_x, m_y, c_x, c_y, color):
         aromatic_space = self._render_config['cgr_aromatic_space']
-        dash3, dash4 = self._render_config['aromatic_dashes']
+        dash1, dash2 = self._render_config['dashes']
         # n aligned xy
         mn_x, mn_y, cn_x, cn_y = m_x - n_x, m_y - n_y, c_x - n_x, c_y - n_y
 
@@ -668,9 +633,9 @@
             if color:
                 return f'    <line x1="{an_x + n_x:.2f}" y1="{-an_y - n_y:.2f}"' \
                        f' x2="{bn_x + n_x:.2f}" y2="{-bn_y - n_y:.2f}" ' \
-                       f'stroke-dasharray="{dash3:.2f} {dash4:.2f}" stroke="{color}"/>'
+                       f'stroke-dasharray="{dash1:.2f} {dash2:.2f}" stroke="{color}"/>'
             return f'    <line x1="{an_x + n_x:.2f}" y1="{-an_y - n_y:.2f}"' \
-                   f' x2="{bn_x + n_x:.2f}" y2="{-bn_y - n_y:.2f}" stroke-dasharray="{dash3:.2f} {dash4:.2f}"/>'
+                   f' x2="{bn_x + n_x:.2f}" y2="{-bn_y - n_y:.2f}" stroke-dasharray="{dash1:.2f} {dash2:.2f}"/>'
 
     def _render_atoms(self):
         bonds = self._bonds
@@ -730,12 +695,9 @@
     def _render_bonds(self):
         svg = []
         plane = self._plane
-        config = self._render_config
-
-        double_space = config['double_space']
-        triple_space = config['triple_space']
-        dash1, dash2 = config['dashes']
-        dash3, dash4 = config['aromatic_dashes']
+        double_space = self._render_config['double_space']
+        triple_space = self._render_config['triple_space']
+        dash1, dash2 = self._render_config['dashes']
         for n, m, bond in self.bonds():
             order = bond.order
             nx, ny = plane[n]
@@ -747,7 +709,7 @@
                 dx, dy = rotate_vector(0, double_space, mx - nx, ny - my)
                 svg.append(f'    <line x1="{nx + dx:.2f}" y1="{ny - dy:.2f}" x2="{mx + dx:.2f}" y2="{my - dy:.2f}"/>')
                 svg.append(f'    <line x1="{nx - dx:.2f}" y1="{ny + dy:.2f}" x2="{mx - dx:.2f}" y2="{my + dy:.2f}" '
-                           f'stroke-dasharray="{dash3:.2f} {dash4:.2f}"/>')
+                           f'stroke-dasharray="{dash1:.2f} {dash2:.2f}"/>')
             elif order == 2:
                 dx, dy = rotate_vector(0, double_space, mx - nx, ny - my)
                 svg.append(f'    <line x1="{nx + dx:.2f}" y1="{ny - dy:.2f}" x2="{mx + dx:.2f}" y2="{my - dy:.2f}"/>')
