--- conflicted
+++ resolved
@@ -221,15 +221,6 @@
         charge = self._charges[n]
         ih = self._hydrogens[n]
 
-<<<<<<< HEAD
-        if kwargs.get('stereo', True) and n in self._atoms_stereo:  # carbon only
-            # todo: extend to allenes
-            smi.append('@' if self._translate_tetrahedron_sign(n, adjacency[n]) else '@@')
-            if ih:
-                smi.append('H')
-            smi.insert(0, '[')
-            smi.append(']')
-=======
         smi = ['',  # [
                str(atom.isotope) if atom.isotope else '',  # isotope
                None,
@@ -239,8 +230,7 @@
                '']  # ]
 
         if kwargs.get('stereo', True) and n in self._atoms_stereo:  # neutral carbon only
-            smi[3] = '@' if self._translate_tetrahedron_stereo(n, adjacency[n]) else '@@'
->>>>>>> 15e2bb24
+            smi[3] = '@' if self._translate_tetrahedron_sign(n, adjacency[n]) else '@@'
         elif charge:
             smi[5] = charge_str[charge]
 
