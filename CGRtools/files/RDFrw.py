--- conflicted
+++ resolved
@@ -72,7 +72,43 @@
     def __next__(self):
         return next(self.__data)
 
-<<<<<<< HEAD
+    def seek(self, offset):
+        if self.__shifts:
+            if 0 <= offset < len(self.__shifts):
+                current_pos = self._file.tell()
+                new_pos = self.__shifts[offset]
+                if current_pos != new_pos:
+                    if current_pos == self.__shifts[-1]:  # reached the end of the file
+                        self.__data = self.__reader()
+                        self.__file = iter(self._file.readline, '')
+                        self._file.seek(0)
+                        next(self.__data)
+                        if offset:  # move not to the beginning of the file
+                            self._file.seek(new_pos)
+                    else:
+                        if not self.__already_seeked:
+                            if self.__shifts[0] < current_pos:  # in the middle of the file
+                                self.__data.send(True)
+                            self.__already_seeked = True
+                        self._file.seek(new_pos)
+            else:
+                raise IndexError('invalid offset')
+        else:
+            raise self.__error
+
+    def tell(self):
+        if self.__shifts:
+            t = self._file.tell()
+            if t == self.__shifts[0]:
+                return 0
+            elif t == self.__shifts[-1]:
+                return len(self.__shifts) - 1
+            elif t in self.__shifts:
+                return bisect_left(self.__shifts, t)
+            else:
+                return bisect_left(self.__shifts, t) - 1
+        raise self.__error
+
     def __getitem__(self, item):
         _len = len(self.__shifts)
         current_pos = self._file.tell()
@@ -111,8 +147,6 @@
         else:
             raise TypeError('indices must be integers or slices')
 
-=======
->>>>>>> 23151393
     def seek(self, offset):
         if self.__shifts:
             if 0 <= offset < len(self.__shifts):
