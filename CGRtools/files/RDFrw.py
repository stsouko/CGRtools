# -*- coding: utf-8 -*-
#
#  Copyright 2014-2019 Ramil Nugmanov <stsouko@live.ru>
#  This file is part of CGRtools.
#
#  CGRtools is free software; you can redistribute it and/or modify
#  it under the terms of the GNU Lesser General Public License as published by
#  the Free Software Foundation; either version 3 of the License, or
#  (at your option) any later version.
#
#  This program is distributed in the hope that it will be useful,
#  but WITHOUT ANY WARRANTY; without even the implied warranty of
#  MERCHANTABILITY or FITNESS FOR A PARTICULAR PURPOSE. See the
#  GNU Lesser General Public License for more details.
#
#  You should have received a copy of the GNU Lesser General Public License
#  along with this program; if not, see <https://www.gnu.org/licenses/>.
#
from bisect import bisect_left, bisect_right
from collections import defaultdict
from os.path import getsize
from itertools import chain
from logging import warning
from subprocess import check_output
from sys import platform
from time import strftime
from traceback import format_exc
from ._CGRrw import WithMixin, CGRread, CGRwrite
from ._MDLrw import MOLwrite, MOLread, EMOLread, RXNread, ERXNread, prepare_meta
from ..containers.common import BaseContainer


class RDFread(CGRread, WithMixin):
<<<<<<< HEAD
    def __init__(self, file, *args, indexable=False, **kwargs):
=======
    """
    MDL RDF files reader. works similar to opened file object. support `with` context manager.
    on initialization accept opened in text mode file, string path to file,
    pathlib.Path object or another buffered reader object
    """
    def __init__(self, file, *args, **kwargs):
>>>>>>> 624d94c2
        super().__init__(*args, **kwargs)
        super(CGRread, self).__init__(file)
        self.__data = self.__reader()

        if indexable and platform != 'win32':
            self.__file = iter(self._file.readline, '')
            if not self._is_buffer and next(self.__data):
                self.__shifts = [int(x.split(':', 1)[0])
                                 for x in check_output(["grep", "-bE", "\$[RM]FMT", self._file.name]).decode().split()]
                self.__shifts.append(getsize(self._file.name))
        else:
            self.__file = self._file
            next(self.__data)
            self.__shifts = None

    def read(self):
        """
        parse whole file

        :return: list of parsed molecules or reactions
        """
        return list(self.__data)

    def __iter__(self):
        return self.__data

    def __len__(self):
        if self.__shifts:
            _len = len(self.__shifts)
            if _len == 1:
                return 0
            else:
                return _len - 1
        raise NotImplementedError

    def __next__(self):
        return next(self.__data)

    def __getitem__(self, item):
        pass

    def seek(self, offset):
        if self.__shifts:
            if 0 <= offset < len(self.__shifts):
                self._file.seek(self.__shifts[offset])
            else:
                raise IndexError('invalid offset')
        else:
            raise NotImplementedError

    def tell(self):
        if self.__shifts:
            t = self._file.tell()
            if t == self.__shifts[0]:
                return 0
            elif t == self.__shifts[-1]:
                return len(self.__shifts) - 1
            else:
                return bisect_left(self.__shifts, t) - 1
        raise NotImplementedError

    def __reader(self):
        record = parser = mkey = None
        failed = False

        if next(self.__file).startswith('$RXN'):  # skip header
            is_reaction = True
            ir = 3
            meta = defaultdict(list)
            if not self._is_buffer:  # opened file is RXN or RDF
                yield False
        elif next(self.__file).startswith('$DATM'):  # skip header
            ir = 0
            is_reaction = meta = None
            if not self._is_buffer:
                yield True
        else:
            raise Exception('Not valid file')

        for line in self.__file:
            if failed and not line.startswith(('$RFMT', '$MFMT')):
                continue
            elif parser:
                try:
                    if parser(line):
                        record = parser.getvalue()
                        parser = None
                except ValueError:
                    failed = True
                    parser = None
                    warning(f'line:\n{line}\nconsist errors:\n{format_exc()}')
            elif line.startswith('$RFMT'):
                if record:
                    record['meta'] = prepare_meta(meta)
                    try:
                        seek = yield self._convert_reaction(record) if is_reaction else self._convert_structure(record)
                        if seek:
                            yield
                            continue
                    except Exception:
                        warning(f'record consist errors:\n{format_exc()}')
                    record = None
                is_reaction = True
                ir = 4
                failed = False
                mkey = None
                meta = defaultdict(list)
            elif line.startswith('$MFMT'):
                if record:
                    record['meta'] = prepare_meta(meta)
                    try:
                        seek = yield self._convert_reaction(record) if is_reaction else self._convert_structure(record)
                        if seek:
                            yield
                            continue
                    except ValueError:
                        warning(f'record consist errors:\n{format_exc()}')
                    record = None
                ir = 3
                failed = is_reaction = False
                mkey = None
                meta = defaultdict(list)
            elif record:
                if line.startswith('$DTYPE'):
                    mkey = line[7:].strip()
                    if not mkey:
                        warning(f'invalid metadata entry: {line}')
                elif mkey:
                    data = line.lstrip("$DATUM").strip()
                    if data:
                        meta[mkey].append(data)
            elif ir:
                ir -= 1
            elif not ir:
                try:
                    if is_reaction:
                        if line.startswith('M  V30 COUNTS'):
                            parser = ERXNread(line, self._ignore)
                        else:
                            parser = RXNread(line, self._ignore)
                    else:
                        if 'V2000' in line:
                            parser = MOLread(line)
                        elif 'V3000' in line:
                            parser = EMOLread()
                        else:
                            raise ValueError('invalid MOL entry')
                except ValueError:
                    failed = True
                    warning(f'line:\n{line}\nconsist errors:\n{format_exc()}')
        if record:
            record['meta'] = prepare_meta(meta)
            try:
                yield self._convert_reaction(record) if is_reaction else self._convert_structure(record)
            except ValueError:
                warning(f'record consist errors:\n{format_exc()}')


class RDFwrite(MOLwrite, WithMixin):
    """
    MDL RDF files writer. works similar to opened for writing file object. support `with` context manager.
    on initialization accept opened for writing in text mode file, string path to file,
    pathlib.Path object or another buffered writer object
    """
    def __init__(self, file, *args, **kwargs):
        super().__init__(*args, **kwargs)
        super(CGRwrite, self).__init__(file, 'w')

    def write(self, data):
        """
        write single molecule or reaction into file
        """
        self._file.write(strftime('$RDFILE 1\n$DATM    %m/%d/%y %H:%M\n'))
        self.__write(data)
        self.write = self.__write

    def __write(self, data):
        if isinstance(data, BaseContainer):
            m = self._convert_structure(data)
            self._file.write('$MFMT\n')
            self._file.write(self._format_mol(*m['structure']))
            self._file.write('M  END\n')
        else:
            self._file.write('$RFMT\n$RXN\n\n\n\n'
                             f'{len(data.reactants):3d}{len(data.products):3d}{len(data.reagents):3d}\n')
            for m in chain(data.reactants, data.products, data.reagents):
                m = self._convert_structure(m)
                self._file.write('$MOL\n')
                self._file.write(self._format_mol(*m))
                self._file.write('M  END\n')

        for k, v in data.meta.items():
            self._file.write(f'$DTYPE {k}\n$DATUM {v}\n')


__all__ = ['RDFread', 'RDFwrite']<|MERGE_RESOLUTION|>--- conflicted
+++ resolved
@@ -31,16 +31,12 @@
 
 
 class RDFread(CGRread, WithMixin):
-<<<<<<< HEAD
-    def __init__(self, file, *args, indexable=False, **kwargs):
-=======
     """
     MDL RDF files reader. works similar to opened file object. support `with` context manager.
     on initialization accept opened in text mode file, string path to file,
     pathlib.Path object or another buffered reader object
     """
-    def __init__(self, file, *args, **kwargs):
->>>>>>> 624d94c2
+    def __init__(self, file, *args, indexable=False, **kwargs):
         super().__init__(*args, **kwargs)
         super(CGRread, self).__init__(file)
         self.__data = self.__reader()
