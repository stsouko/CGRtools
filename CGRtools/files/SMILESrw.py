--- conflicted
+++ resolved
@@ -926,11 +926,6 @@
         #         'atoms_lists': {}, 'cgr': [], 'query': [], 'stereo': []}
 
 
-SMILESread = SMILESRead
-
-<<<<<<< HEAD
-__all__ = ['SMILESRead']
-=======
 class SMILESread:
     def __init__(self, *args, **kwargs):
         warn('SMILESread deprecated. Use SMILESRead instead', DeprecationWarning)
@@ -953,12 +948,4 @@
         return self.__obj.__exit__(_type, value, traceback)
 
 
-if find_spec('coho'):
-    from coho.smiles import Parser
-
-    __all__ = ['SMILESRead', 'SMILESread']
-else:
-    warn('coho library not installed', ImportWarning)
-    __all__ = []
-    del SMILESRead, SMILESread
->>>>>>> 0fb32dc1
+__all__ = ['SMILESRead', 'SMILESread']