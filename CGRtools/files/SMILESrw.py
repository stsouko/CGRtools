--- conflicted
+++ resolved
@@ -17,22 +17,14 @@
 #  You should have received a copy of the GNU Lesser General Public License
 #  along with this program; if not, see <https://www.gnu.org/licenses/>.
 #
-<<<<<<< HEAD
-=======
 from importlib.util import find_spec
 from io import StringIO, TextIOWrapper
->>>>>>> 21c4e119
 from logging import warning
 from pathlib import Path
 from re import split
 from traceback import format_exc
-<<<<<<< HEAD
-from ._CGRrw import WithMixin, CGRread
-from ..periodictable import elements_list
-=======
 from warnings import warn
 from ._CGRrw import CGRRead, elements_list
->>>>>>> 21c4e119
 
 
 class SMILESRead(CGRRead):
@@ -60,11 +52,7 @@
         else:
             raise TypeError('invalid file. TextIOWrapper, StringIO subclasses possible')
         super().__init__(*args, **kwargs)
-<<<<<<< HEAD
-        super(CGRread, self).__init__(file)
-=======
         self.__parser = Parser()
->>>>>>> 21c4e119
         self.__data = self.__reader()
 
     def close(self, force=False):
@@ -164,18 +152,9 @@
                 'bonds': [(b['atom0'], b['atom1'], self.__bond_map[b['order']]) for b in self.__parser.bonds],
                 'atoms_lists': {}, 'cgr': [], 'query': [], 'stereo': []}
 
-<<<<<<< HEAD
-    __bond_map = {1: 1, 2: 2, 3: 3, 5: 4}
-=======
     __bond_map = {1: 1, 2: 2, 3: 3, 5: 4}
 
 
-if find_spec('coho'):
-    from coho.smiles import Parser
-    SMILESread = SMILESRead
-    __all__ = ['SMILESRead', 'SMILESread']
-else:
-    warn('coho library not installed', ImportWarning)
-    __all__ = []
-    del SMILESRead
->>>>>>> 21c4e119
+SMILESread = SMILESRead
+
+__all__ = ['SMILESRead']