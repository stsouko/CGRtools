--- conflicted
+++ resolved
@@ -1,6 +1,6 @@
 # -*- coding: utf-8 -*-
 #
-#  Copyright 2014-2020 Ramil Nugmanov <nougmanoff@protonmail.com>
+#  Copyright 2014-2021 Ramil Nugmanov <nougmanoff@protonmail.com>
 #  Copyright 2019 Adelia Fatykhova <adelik21979@gmail.com>
 #  This file is part of CGRtools.
 #
@@ -60,11 +60,8 @@
                 bonds.append((n, m, Bond(b.order[0])))
 
         self.__atom_attrs = dict(atoms)
-<<<<<<< HEAD
         self.__products = products
-=======
         self.__bond_attrs = bonds
->>>>>>> ffb2645a
 
     def _patcher(self, structure, mapping):
         elements = self.__elements
