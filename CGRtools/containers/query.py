--- conflicted
+++ resolved
@@ -210,12 +210,11 @@
             return super().get_mapping(other, **kwargs)
         raise TypeError('MoleculeContainer or QueryContainer expected')
 
-<<<<<<< HEAD
     def get_mcs_mapping(self, other: Union['QueryContainer', 'molecule.MoleculeContainer']):
         if isinstance(other, (QueryContainer, molecule.MoleculeContainer)):
             return super().get_mcs_mapping(other)
         raise TypeError('MoleculeContainer or QueryContainer expected')
-=======
+
     @staticmethod
     def _validate_neighbors(neighbors):
         if neighbors is None:
@@ -255,7 +254,6 @@
         else:
             raise TypeError('hybridization should be int or list or tuple of ints')
         return hybridization
->>>>>>> 3059b46e
 
     def __getstate__(self):
         return {'atoms_stereo': self._atoms_stereo, 'neighbors': self._neighbors,
