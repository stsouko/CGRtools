--- conflicted
+++ resolved
@@ -32,11 +32,7 @@
     def __init__(self):
         self._neighbors: Dict[int, Tuple[int, ...]] = {}
         self._hybridizations: Dict[int, Tuple[int, ...]] = {}
-<<<<<<< HEAD
-        self._atoms_stereo: Dict[int, int] = {}
-=======
         self._atoms_stereo: Dict[int, bool] = {}
->>>>>>> 6c8e797d
         super().__init__()
 
     def add_atom(self, atom: Union[QueryElement, Element, int, str], *args,
