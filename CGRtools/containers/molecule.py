--- conflicted
+++ resolved
@@ -18,7 +18,7 @@
 #
 from CachedMethods import cached_args_method, cached_property
 from collections import defaultdict
-from typing import Dict, List, Optional, Tuple, Union
+from typing import List, Union, Tuple, Optional, Dict
 from . import cgr, query  # cyclic imports resolve
 from .bonds import Bond, DynamicBond
 from .common import Graph
@@ -31,27 +31,20 @@
 from ..algorithms.standardize import Standardize
 from ..algorithms.stereo import MoleculeStereo
 from ..algorithms.x3dom import X3domMolecule
-from ..exceptions import MappingError, ValenceError
+from ..exceptions import ValenceError, MappingError
 from ..periodictable import Element, QueryElement
 
 
 class MoleculeContainer(MoleculeStereo, Graph, Aromatize, Standardize, MoleculeSmiles, StructureComponents,
-<<<<<<< HEAD
-                        DepictMolecule, Calculate2DMolecule, X3domMolecule):
+                        DepictMolecule, Calculate2DMolecule, Pharmacophore, X3domMolecule):
     __slots__ = ('_conformers', '_neighbors', '_hybridizations', '_atoms_stereo', '_hydrogens', '_cis_trans_stereo',
                  '_allenes_stereo')
-    __class_cache__ = {}
-=======
-                        DepictMolecule, Calculate2DMolecule, Pharmacophore, X3domMolecule):
-    __slots__ = ('_conformers', '_neighbors', '_hybridizations', '_atoms_stereo', '_hydrogens')
->>>>>>> ddd8698f
 
     def __init__(self):
         self._conformers: List[Dict[int, Tuple[float, float, float]]] = []
         self._neighbors: Dict[int, int] = {}
         self._hybridizations: Dict[int, int] = {}
         self._hydrogens: Dict[int, Optional[int]] = {}
-
         self._atoms_stereo: Dict[int, bool] = {}
         self._allenes_stereo: Dict[int, bool] = {}
         self._cis_trans_stereo: Dict[Tuple[int, int], bool] = {}
