--- conflicted
+++ resolved
@@ -317,11 +317,6 @@
         else:
             sub._conformers = [{n: c[n] for n in atoms} for c in self._conformers]
 
-<<<<<<< HEAD
-            sub._hydrogens = {}
-            for n in atoms:
-                sub._calc_implicit(n)
-=======
             if recalculate_hydrogens:
                 sub._hydrogens = {}
                 for n in atoms:
@@ -330,11 +325,6 @@
                 hg = self._hydrogens
                 sub._hydrogens = {n: hg[n] for n in atoms}
 
-            # recalculate query marks
-            sub._hybridizations = {}
-            for n in atoms:
-                sub._calc_hybridization(n)
->>>>>>> bd2e64b7
             # fix_stereo will repair data
             sub._atoms_stereo = self._atoms_stereo.copy()
             sub._allenes_stereo = self._allenes_stereo.copy()
@@ -358,7 +348,7 @@
 
     def split(self, meta: bool = False) -> List['MoleculeContainer']:
         """
-        split disconnected structure to connected substructures
+        Split disconnected structure to connected substructures
 
         :param meta: copy metadata to each substructure
         :return: list of substructures
