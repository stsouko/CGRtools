# -*- coding: utf-8 -*-
#
#  Copyright 2017-2019 Ramil Nugmanov <stsouko@live.ru>
#  This file is part of CGRtools.
#
#  CGRtools is free software; you can redistribute it and/or modify
#  it under the terms of the GNU Lesser General Public License as published by
#  the Free Software Foundation; either version 3 of the License, or
#  (at your option) any later version.
#
#  This program is distributed in the hope that it will be useful,
#  but WITHOUT ANY WARRANTY; without even the implied warranty of
#  MERCHANTABILITY or FITNESS FOR A PARTICULAR PURPOSE. See the
#  GNU Lesser General Public License for more details.
#
#  You should have received a copy of the GNU Lesser General Public License
#  along with this program; if not, see <https://www.gnu.org/licenses/>.
#
from CachedMethods import cached_args_method, cached_property, class_cached_property
from collections import defaultdict
from typing import List, Union, Tuple, Optional, Dict
from . import cgr, query  # cyclic imports resolve
from .bonds import Bond, DynamicBond
from .common import Graph
from ..algorithms.aromatics import Aromatize
from ..algorithms.depict import DepictMolecule
from ..algorithms.smiles import MoleculeSmiles
from ..algorithms.standardize import Standardize
from ..algorithms.stereo import MoleculeStereo
from ..exceptions import ValenceError, MappingError
from ..periodictable import Element, QueryElement


class MoleculeContainer(Graph, Aromatize, Standardize, MoleculeSmiles, MoleculeStereo, DepictMolecule):
    __slots__ = ('_conformers', '_neighbors', '_hybridizations', '_atoms_stereo', '_hydrogens')
    __class_cache__ = {}

    def __init__(self):
        self._conformers: List[Dict[int, Tuple[float, float, float]]] = []
        self._neighbors: Dict[int, int] = {}
        self._hybridizations: Dict[int, int] = {}
        self._hydrogens: Dict[int, Optional[int]] = {}
<<<<<<< HEAD
        self._atoms_stereo: Dict[int, int] = {}
=======
        self._atoms_stereo: Dict[int, bool] = {}
>>>>>>> 6c8e797d
        super().__init__()

    def add_atom(self, atom: Union[Element, int, str], *args, charge=0, is_radical=False, **kwargs):
        if not isinstance(atom, Element):
            if isinstance(atom, str):
                atom = Element.from_symbol(atom)()
            elif isinstance(atom, int):
                atom = Element.from_atomic_number(atom)()
            else:
                raise TypeError('Element object expected')

        _map = super().add_atom(atom, *args, charge=charge, is_radical=is_radical, **kwargs)
        self._neighbors[_map] = 0
        self._hybridizations[_map] = 1
        self._conformers.clear()  # clean conformers. need full recalculation for new system

        if atom.atomic_number != 1:
            try:
                rules = atom.valence_rules(charge, is_radical, 0)
            except ValenceError:
                self._hydrogens[_map] = None
            else:
                for s, d, h in rules:
                    if h and not s:
                        self._hydrogens[_map] = h
                        break
                else:
                    self._hydrogens[_map] = 0
        else:
            self._hydrogens[_map] = 0
        return _map

    def add_bond(self, n, m, bond: Union[Bond, int]):
        if not isinstance(bond, Bond):
            bond = Bond(bond)

        super().add_bond(n, m, bond)
        self._conformers.clear()  # clean conformers. need full recalculation for new system

        self._hydrogens[n] = self._calc_implicit(n)
        self._hydrogens[m] = self._calc_implicit(m)

        # calc query marks dynamically.
        if self._atoms[n].atomic_number != 1:  # not hydrogen
            self._neighbors[m] += 1
            self._hybridizations[m] = self._calc_hybridization(m)
        if self._atoms[m].atomic_number != 1:  # not hydrogen
            self._neighbors[n] += 1
            self._hybridizations[n] = self._calc_hybridization(n)
        self._fix_stereo()

    def delete_atom(self, n):
        old_bonds = self._bonds[n]  # save bonds
        isnt_hydrogen = self._atoms[n].atomic_number != 1
        super().delete_atom(n)

        sn = self._neighbors
        sh = self._hybridizations
        shg = self._hydrogens

        del sn[n]
        del sh[n]
        del shg[n]
        self._conformers.clear()  # clean conformers. need full recalculation for new system

        if isnt_hydrogen:
            for m in old_bonds:
                sh[m] = self._calc_hybridization(m)
                sn[m] -= 1

        for m in old_bonds:
            shg[m] = self._calc_implicit(m)
        self._fix_stereo()

    def delete_bond(self, n, m):
        super().delete_bond(n, m)
        self._conformers.clear()  # clean conformers. need full recalculation for new system

        self._hydrogens[n] = self._calc_implicit(n)
        self._hydrogens[m] = self._calc_implicit(m)

        # neighbors query marks fix. ignore removed hydrogen
        if self._atoms[n].atomic_number != 1:
            self._hybridizations[m] = self._calc_hybridization(m)
            self._neighbors[m] -= 1
        if self._atoms[m].atomic_number != 1:
            self._hybridizations[n] = self._calc_hybridization(n)
            self._neighbors[n] -= 1
        self._fix_stereo()

    def remap(self, mapping, *, copy=False) -> 'MoleculeContainer':
        h = super().remap(mapping, copy=copy)
        mg = mapping.get
        sn = self._neighbors
        shg = self._hydrogens

        if copy:
            hn = h._neighbors
            hh = h._hybridizations
            hhg = h._hydrogens
            hc = h._conformers
            has = h._atoms_stereo
        else:
            hn = {}
            hh = {}
            hhg = {}
            hc = []
            has = {}

        for n, hyb in self._hybridizations.items():
            m = mg(n, n)
            hn[m] = sn[n]
            hh[m] = hyb
            hhg[m] = shg[n]

        hc.extend({mg(n, n): x for n, x in c.items()} for c in self._conformers)

        for n, stereo in self._atoms_stereo.items():
            has[mg(n, n)] = stereo

        if copy:
            return h

        self._neighbors = hn
        self._hybridizations = hh
        self._hydrogens = hhg
        self._conformers = hc
        self._atoms_stereo = has
        return self

    def copy(self, **kwargs) -> 'MoleculeContainer':
        copy = super().copy(**kwargs)
        copy._neighbors = self._neighbors.copy()
        copy._hybridizations = self._hybridizations.copy()
        copy._hydrogens = self._hydrogens.copy()
        copy._conformers = [c.copy() for c in self._conformers]
        copy._atoms_stereo = self._atoms_stereo.copy()
        return copy

    def substructure(self, atoms, *, as_query: bool = False, **kwargs) -> Union['MoleculeContainer',
                                                                                'query.QueryContainer']:
        """
        create substructure containing atoms from atoms list

        :param atoms: list of atoms numbers of substructure
        :param meta: if True metadata will be copied to substructure
        :param as_query: return Query object based on graph substructure
        """
        sub, atoms = super().substructure(atoms, query.QueryContainer if as_query else self.__class__, **kwargs)
        sa = self._atoms
        sb = self._bonds

        if as_query:
            lost = {n for n, a in sa.items() if a.atomic_number != 1} - set(atoms)  # atoms not in substructure
            not_skin = {n for n in atoms if lost.isdisjoint(sb[n])}
            sub._atoms_stereo = {n: s for n, s in self._atoms_stereo.items() if n in not_skin}
            sub._atoms = ca = {}
            for n in atoms:
                atom = sa[n]
                ca[n] = atom = QueryElement.from_atomic_number(atom.atomic_number)(atom.isotope)
                atom._attach_to_graph(sub, n)

            sn = self._neighbors
            sh = self._hybridizations
            sub._neighbors = {n: (sn[n],) for n in atoms}
            sub._hybridizations = {n: (sh[n],) for n in atoms}
        else:
            # todo: recalc stereo
            sub._conformers = []
            sub._atoms = ca = {}
            for n in atoms:
                ca[n] = atom = sa[n].copy()
                atom._attach_to_graph(sub, n)

            # recalculate query marks
            sub._neighbors = sn = {}
            sub._hybridizations = sh = {}
            sub._hydrogens = shg = {}
            atoms = sub._atoms
            for n, m_bonds in sub._bonds.items():
                sn[n] = sum(atoms[m].atomic_number != 1 for m in m_bonds)
                sh[n] = sub._calc_hybridization(n)
                shg[n] = sub._calc_implicit(n)
        return sub

    def union(self, other):
        if isinstance(other, MoleculeContainer):
            u = super().union(other)
            u._conformers.clear()

            u._neighbors.update(other._neighbors)
            u._hybridizations.update(other._hybridizations)
            u._hydrogens.update(other._hydrogens)
            u._atoms_stereo.update(other._atoms_stereo)

            ub = u._bonds
            for n in other._bonds:
                ub[n] = {}
            seen = set()
            for n, m_bond in other._bonds.items():
                seen.add(n)
                for m, bond in m_bond.items():
                    if m not in seen:
                        ub[n][m] = ub[m][n] = bond.copy()

            ua = u._atoms
            for n, atom in other._atoms.items():
                ua[n] = atom = atom.copy()
                atom._attach_to_graph(u, n)
            return u
        elif isinstance(other, Graph):
            return other.union(self)
        else:
            raise TypeError('Graph expected')

    def compose(self, other: Union['MoleculeContainer', 'cgr.CGRContainer']) -> 'cgr.CGRContainer':
        """
        compose 2 graphs to CGR
        """
        sa = self._atoms
        sc = self._charges
        sr = self._radicals
        sp = self._plane
        sb = self._bonds

        bonds = []
        adj = defaultdict(lambda: defaultdict(lambda: [None, None]))

        if isinstance(other, MoleculeContainer):
            oa = other._atoms
            oc = other._charges
            or_ = other._radicals
            op = other._plane
            ob = other._bonds
            common = self._atoms.keys() & other
            h = cgr.CGRContainer()
            atoms = h._atoms

            for n in self._atoms.keys() - common:  # cleavage atoms
                h.add_atom(sa[n], n, charge=sc[n], is_radical=sr[n], xy=sp[n], p_charge=sc[n], p_is_radical=sr[n])
                for m, bond in sb[n].items():
                    if m not in atoms:
                        if m in common:  # bond to common atoms is broken bond
                            order = bond.order
                            bond = object.__new__(DynamicBond)
                            bond._DynamicBond__order, bond._DynamicBond__p_order = order, None
                        bonds.append((n, m, bond))
            for n in other._atoms.keys() - common:  # coupling atoms
                h.add_atom(oa[n], n, charge=oc[n], is_radical=or_[n], xy=op[n], p_charge=oc[n], p_is_radical=or_[n])
                for m, bond in ob[n].items():
                    if m not in atoms:
                        if m in common:  # bond to common atoms is formed bond
                            order = bond.order
                            bond = object.__new__(DynamicBond)
                            bond._DynamicBond__order, bond._DynamicBond__p_order = None, order
                        bonds.append((n, m, bond))
            for n in common:
                an = adj[n]
                for m, bond in sb[n].items():
                    if m in common:
                        an[m][0] = bond.order
                for m, bond in ob[n].items():
                    if m in common:
                        an[m][1] = bond.order
            for n in common:
                san = sa[n]
                if san.atomic_number != oa[n].atomic_number or san.isotope != oa[n].isotope:
                    raise MappingError(f'atoms with number {{{n}}} not equal')
                h.add_atom(san, n, charge=sc[n], is_radical=sr[n], xy=sp[n], p_charge=oc[n], p_is_radical=or_[n])
                for m, (o1, o2) in adj[n].items():
                    if m not in atoms:
                        bond = object.__new__(DynamicBond)
                        bond._DynamicBond__order, bond._DynamicBond__p_order = o1, o2
                        bonds.append((n, m, bond))
        elif isinstance(other, cgr.CGRContainer):
            oa = other._atoms
            oc = other._charges
            or_ = other._radicals
            opc = other._p_charges
            opr = other._p_radicals
            op = other._plane
            ob = other._bonds
            common = self._atoms.keys() & other
            h = other.__class__()  # subclasses support
            atoms = h._atoms

            for n in self._atoms.keys() - common:  # cleavage atoms
                h.add_atom(sa[n], n, charge=sc[n], is_radical=sr[n], xy=sp[n], p_charge=sc[n], p_is_radical=sr[n])
                for m, bond in sb[n].items():
                    if m not in atoms:
                        if m in common:  # bond to common atoms is broken bond
                            order = bond.order
                            bond = object.__new__(DynamicBond)
                            bond._DynamicBond__order, bond._DynamicBond__p_order = order, None
                        bonds.append((n, m, bond))
            for n in other._atoms.keys() - common:  # coupling atoms
                h.add_atom(oa[n], n, charge=oc[n], is_radical=or_[n], xy=op[n], p_charge=opc[n], p_is_radical=opr[n])
                for m, bond in ob[n].items():
                    if m not in atoms:
                        if m in common:  # bond to common atoms is formed bond
                            order = bond.p_order
                            if order:  # skip broken bond. X>None => None>None
                                bond = object.__new__(DynamicBond)
                                bond._DynamicBond__order, bond._DynamicBond__p_order = None, order
                                bonds.append((n, m, bond))
                        else:
                            bonds.append((n, m, bond))
            for n in common:
                an = adj[n]
                for m, bond in sb[n].items():
                    if m in common:
                        an[m][0] = bond.order
                for m, bond in ob[n].items():
                    if m in an or m in common and bond.p_order:
                        # self has nm bond or other bond not broken
                        an[m][1] = bond.p_order
            for n in common:
                san = sa[n]
                if san.atomic_number != oa[n].atomic_number or san.isotope != oa[n].isotope:
                    raise MappingError(f'atoms with number {{{n}}} not equal')
                h.add_atom(san, n, charge=sc[n], is_radical=sr[n], xy=sp[n], p_charge=opc[n], p_is_radical=opr[n])
                for m, (o1, o2) in adj[n].items():
                    if m not in atoms:
                        bond = object.__new__(DynamicBond)
                        bond._DynamicBond__order, bond._DynamicBond__p_order = o1, o2
                        bonds.append((n, m, bond))
        else:
            raise TypeError('MoleculeContainer or CGRContainer expected')

        for n, m, bond in bonds:
            h.add_bond(n, m, bond)
        return h

    def __xor__(self, other):
        """
        G ^ H is CGR generation
        """
        return self.compose(other)

    def get_mapping(self, other: 'MoleculeContainer', **kwargs):
        if isinstance(other, MoleculeContainer):
            return super().get_mapping(other, **kwargs)
        raise TypeError('MoleculeContainer expected')

    def implicify_hydrogens(self) -> int:
        """
        remove explicit hydrogen if possible

        :return: number of removed hydrogens
        """
        atoms = self._atoms
        charges = self._charges
        radicals = self._radicals
        bonds = self._bonds
        explicit = defaultdict(list)
        for n, atom in atoms.items():
            if atom.atomic_number == 1:
                for m in bonds[n]:
                    if atoms[m].atomic_number != 1:
                        explicit[m].append(n)

        to_remove = set()
        for n, hs in explicit.items():
            atom = atoms[n]
            charge = charges[n]
            is_radical = radicals[n]
            len_h = len(hs)
            for i in range(len_h, 0, -1):
                hi = hs[:i]
                explicit_sum = 0
                explicit_dict = defaultdict(int)
                for m, bond in bonds[n].items():
                    if m not in hi:
                        explicit_sum += bond.order
                        explicit_dict[(bond.order, atoms[m].__class__)] += 1

                if any(s.issubset(explicit_dict) and all(explicit_dict[k] >= c for k, c in d.items()) and h >= i
                       for s, d, h in atom.valence_rules(charge, is_radical, explicit_sum)):
                    to_remove.update(hi)
                    break
        for n in to_remove:
            self.delete_atom(n)
        return len(to_remove)

    def explicify_hydrogens(self) -> int:
        """
        add explicit hydrogens to atoms

        :return: number of added atoms
        """
        to_add = []
        for n, h in self._hydrogens.items():
            try:
                to_add.extend([n] * h)
            except TypeError:
                raise ValenceError(f'atom {{{n}}} has valence error')
        for n in to_add:
            self.add_bond(n, self.add_atom('H'), 1)
        return len(to_add)

    def check_valence(self) -> List[int]:
        """
        check valences of all atoms

        works only on molecules with aromatic rings in Kekule form
        :return: list of invalid atoms
        """
        atoms = self._atoms
        charges = self._charges
        radicals = self._radicals
        bonds = self._bonds
        errors = set(atoms)
        for n, atom in atoms.items():
            charge = charges[n]
            is_radical = radicals[n]
            explicit_sum = 0
            explicit_dict = defaultdict(int)
            for m, bond in bonds[n].items():
                order = bond.order
                if order == 4:  # aromatic rings not supported
                    break
                elif order != 8:  # any bond used for complexes
                    explicit_sum += order
                    explicit_dict[(order, atoms[m].__class__)] += 1
            else:
                try:
                    rules = atom.valence_rules(charge, is_radical, explicit_sum)
                except ValenceError:
                    pass
                else:
                    for s, d, h in rules:
                        if s.issubset(explicit_dict) and all(explicit_dict[k] >= c for k, c in d.items()):
                            errors.discard(n)
                            break
        return list(errors)

    @cached_property
    def aromatic_rings(self) -> Tuple[Tuple[int, ...], ...]:
        """
        aromatic rings atoms numbers
        """
        bonds = self._bonds
        return tuple(ring for ring in self.sssr if bonds[ring[0]][ring[-1]].order == 4
                     and all(bonds[n][m].order == 4 for n, m in zip(ring, ring[1:])))

    @cached_property
    def cumulenes(self) -> Tuple[Tuple[int, ...], ...]:
        """
        alkenes, allenes and cumulenes atoms numbers
        """
        atoms = self._atoms
        bonds = self._bonds
        adj = defaultdict(set)  # carbon double bonds adjacency matrix
        for n, atom in atoms.items():
            if atom.atomic_number == 6:
                adj_n = adj[n].add
                b_sum = 0
                for m, bond in bonds[n].items():
                    b_sum += bond.order
                    if bond.order == 2 and atoms[m].atomic_number == 6:
                        adj_n(m)
                if b_sum > 4:
                    raise ValenceError(f'carbon atom: {n} has invalid valence = {b_sum}')
        if not adj:
            return ()

        terminals = {x for x, y in adj.items() if len(y) == 1}
        cumulenes = []
        while terminals:
            m = terminals.pop()
            path = [m]
            while m not in terminals:
                n, m = m, adj[m].pop()
                adj[m].discard(n)
                path.append(m)
            terminals.discard(m)
            cumulenes.append(tuple(path))
        return tuple(cumulenes)

    @cached_property
    def tetrahedrons(self) -> Tuple[int, ...]:
        """
        carbon sp3 atoms numbers
        """
        atoms = self._atoms
        bonds = self._bonds
        tetra = []
        for n, atom in atoms.items():
<<<<<<< HEAD
            if atom.atomic_number == 6:
=======
            if atom.atomic_number == 6 and not self._charges[n]:
>>>>>>> 6c8e797d
                env = bonds[n]
                b_sum = sum(x.order for x in env.values())
                if b_sum > 4:
                    raise ValenceError(f'carbon atom: {n} has invalid valence = {b_sum}')
                elif all(x.order == 1 for x in env.values()):
                    tetra.append(n)
        return tuple(tetra)

    @cached_args_method
    def _explicit_hydrogens(self, n: int) -> int:
        """
        number of explicit hydrogen atoms connected to atom.

        take into account any type of bonds with hydrogen atoms.
        """
        atoms = self._atoms
        return sum(atoms[m].atomic_number == 1 for m in self._bonds[n])

    @cached_args_method
    def _total_hydrogens(self, n: int) -> int:
        return self._hydrogens[n] + self._explicit_hydrogens(n)

    def _calc_implicit(self, n: int) -> Optional[int]:
        atoms = self._atoms
        atom = atoms[n]
        if atom.atomic_number != 1:
            charge = self._charges[n]
            is_radical = self._radicals[n]
            explicit_sum = 0
            explicit_dict = defaultdict(int)
            for m, bond in self._bonds[n].items():
                order = bond.order
                if order == 4:  # aromatic rings not supported
                    return
                elif order != 8:  # any bond used for complexes
                    explicit_sum += order
                    explicit_dict[(order, atoms[m].__class__)] += 1
            try:
                rules = atom.valence_rules(charge, is_radical, explicit_sum)
            except ValenceError:
                return
            for s, d, h in rules:
                if h and s.issubset(explicit_dict) and all(explicit_dict[k] >= c for k, c in d.items()):
                    return h
        return 0

    def _calc_hybridization(self, n: int) -> int:
        atoms = self._atoms
        hybridization = 1
        for m, bond in self._bonds[n].items():
            if atoms[m].atomic_number == 1:  # ignore hydrogen
                continue
            order = bond.order
            if order == 4:
                return 4
            elif order == 3:
                if hybridization != 3:
                    hybridization = 3
            elif order == 2:
                if hybridization == 2:
                    hybridization = 3
                elif hybridization == 1:
                    hybridization = 2
        return hybridization

    @class_cached_property
    def _standardize_compiled_rules(self):
        rules = []
        for atoms, bonds, atom_fix, bonds_fix in self._standardize_rules():
            q = query.QueryContainer()
            for a in atoms:
                q.add_atom(**a)
            for n, m, b in bonds:
                q.add_bond(n, m, b)
            rules.append((q, atom_fix, bonds_fix))
        return rules

    def __getstate__(self):
        return {'conformers': self._conformers, 'atoms_stereo': self._atoms_stereo, **super().__getstate__()}

    def __setstate__(self, state):
        if '_BaseContainer__meta' in state:  # 2.8 reverse compatibility
            state['atoms'] = {n: Element.from_symbol(a['element'])(a.get('isotope')) for n, a in state['_node'].items()}
            state['charges'] = {n: a['s_charge'] for n, a in state['_node'].items()}
            state['radicals'] = {n: bool(a['s_radical']) for n, a in state['_node'].items()}
            state['plane'] = {n: (a['s_x'], a['s_y']) for n, a in state['node'].items()}

            state['bonds'] = bonds = {}
            for n, m_bond in state['_adj'].items():
                bonds[n] = bn = {}
                for m, bond in m_bond.items():
                    if m in bonds:
                        bn[m] = bonds[m][n]
                    else:
                        bn[m] = Bond(bond['s_bond'] if bond['s_bond'] != 9 else 5)

            state['conformers'] = []
            state['atoms_stereo'] = {}
            state['meta'] = state['_BaseContainer__meta']
            state['parsed_mapping'] = {}
        elif 'node' in state:  # 3.1 compatibility.
            state['atoms'] = {n: a.atom.copy() for n, a in state['node'].items()}
            state['charges'] = {n: a.charge for n, a in state['node'].items()}
            state['radicals'] = {n: a.is_radical for n, a in state['node'].items()}
            state['plane'] = {n: a.xy for n, a in state['node'].items()}
            state['parsed_mapping'] = {n: a.parsed_mapping for n, a in state['node'].items() if a.parsed_mapping}

            state['bonds'] = bonds = {}
            for n, m_bond in state['adj'].items():
                bonds[n] = bn = {}
                for m, bond in m_bond.items():
                    if m in bonds:
                        bn[m] = bonds[m][n]
                    else:
                        bn[m] = Bond(bond.order)

            state['conformers'] = []
            state['atoms_stereo'] = {}

        super().__setstate__(state)
        self._conformers = state['conformers']
        self._atoms_stereo = state['atoms_stereo']

        # restore query and hydrogen marks
        self._neighbors = sn = {}
        self._hybridizations = sh = {}
        self._hydrogens = shg = {}
        atoms = state['atoms']
        for n, m_bonds in state['bonds'].items():
            sn[n] = sum(atoms[m].atomic_number != 1 for m in m_bonds)
            sh[n] = self._calc_hybridization(n)
            shg[n] = self._calc_implicit(n)


__all__ = ['MoleculeContainer']<|MERGE_RESOLUTION|>--- conflicted
+++ resolved
@@ -40,11 +40,7 @@
         self._neighbors: Dict[int, int] = {}
         self._hybridizations: Dict[int, int] = {}
         self._hydrogens: Dict[int, Optional[int]] = {}
-<<<<<<< HEAD
-        self._atoms_stereo: Dict[int, int] = {}
-=======
         self._atoms_stereo: Dict[int, bool] = {}
->>>>>>> 6c8e797d
         super().__init__()
 
     def add_atom(self, atom: Union[Element, int, str], *args, charge=0, is_radical=False, **kwargs):
@@ -533,11 +529,7 @@
         bonds = self._bonds
         tetra = []
         for n, atom in atoms.items():
-<<<<<<< HEAD
-            if atom.atomic_number == 6:
-=======
             if atom.atomic_number == 6 and not self._charges[n]:
->>>>>>> 6c8e797d
                 env = bonds[n]
                 b_sum = sum(x.order for x in env.values())
                 if b_sum > 4:
