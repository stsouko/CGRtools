# -*- coding: utf-8 -*-
#
#  Copyright 2017-2020 Ramil Nugmanov <nougmanoff@protonmail.com>
#  This file is part of CGRtools.
#
#  CGRtools is free software; you can redistribute it and/or modify
#  it under the terms of the GNU Lesser General Public License as published by
#  the Free Software Foundation; either version 3 of the License, or
#  (at your option) any later version.
#
#  This program is distributed in the hope that it will be useful,
#  but WITHOUT ANY WARRANTY; without even the implied warranty of
#  MERCHANTABILITY or FITNESS FOR A PARTICULAR PURPOSE. See the
#  GNU Lesser General Public License for more details.
#
#  You should have received a copy of the GNU Lesser General Public License
#  along with this program; if not, see <https://www.gnu.org/licenses/>.
#
from CachedMethods import cached_args_method, cached_property, class_cached_property
from collections import defaultdict
from typing import List, Union, Tuple, Optional, Dict
from . import cgr, query  # cyclic imports resolve
from .bonds import Bond, DynamicBond
from .common import Graph
from ..algorithms.aromatics import Aromatize
from ..algorithms.calculate2d import Calculate2DMolecule
from ..algorithms.components import StructureComponents
from ..algorithms.depict import DepictMolecule
from ..algorithms.smiles import MoleculeSmiles
from ..algorithms.standardize import Standardize
from ..algorithms.stereo import MoleculeStereo
from ..algorithms.x3dom import X3domMolecule
from ..exceptions import ValenceError, MappingError
from ..periodictable import Element, QueryElement


class MoleculeContainer(MoleculeStereo, Graph, Aromatize, Standardize, MoleculeSmiles, StructureComponents,
<<<<<<< HEAD
                        DepictMolecule):
    __slots__ = ('_conformers', '_neighbors', '_hybridizations', '_atoms_stereo', '_hydrogens', '_cis_trans_stereo',
                 '_allenes_stereo')
=======
                        DepictMolecule, Calculate2DMolecule, X3domMolecule):
    __slots__ = ('_conformers', '_neighbors', '_hybridizations', '_atoms_stereo', '_hydrogens')
>>>>>>> 45f87af1
    __class_cache__ = {}

    def __init__(self):
        self._conformers: List[Dict[int, Tuple[float, float, float]]] = []
        self._neighbors: Dict[int, int] = {}
        self._hybridizations: Dict[int, int] = {}
        self._hydrogens: Dict[int, Optional[int]] = {}
        self._atoms_stereo: Dict[int, bool] = {}
        self._allenes_stereo: Dict[int, bool] = {}
        self._cis_trans_stereo: Dict[Tuple[int, int], bool] = {}
        super().__init__()

    def add_atom(self, atom: Union[Element, int, str], *args, charge=0, is_radical=False, **kwargs):
        if not isinstance(atom, Element):
            if isinstance(atom, str):
                atom = Element.from_symbol(atom)()
            elif isinstance(atom, int):
                atom = Element.from_atomic_number(atom)()
            else:
                raise TypeError('Element object expected')

        _map = super().add_atom(atom, *args, charge=charge, is_radical=is_radical, **kwargs)
        self._neighbors[_map] = 0
        self._hybridizations[_map] = 1
        self._conformers.clear()  # clean conformers. need full recalculation for new system

        if atom.atomic_number != 1:
            try:
                rules = atom.valence_rules(charge, is_radical, 0)
            except ValenceError:
                self._hydrogens[_map] = None
            else:
                for s, d, h in rules:
                    if h and not s:
                        self._hydrogens[_map] = h
                        break
                else:
                    self._hydrogens[_map] = 0
        else:
            self._hydrogens[_map] = 0
        return _map

    def add_bond(self, n, m, bond: Union[Bond, int]):
        if not isinstance(bond, Bond):
            bond = Bond(bond)

        super().add_bond(n, m, bond)
        self._conformers.clear()  # clean conformers. need full recalculation for new system

        self._calc_implicit(n)
        self._calc_implicit(m)

        # calc query marks dynamically.
        if self._atoms[n].atomic_number != 1:  # not hydrogen
            self._neighbors[m] += 1
            self._calc_hybridization(m)
        if self._atoms[m].atomic_number != 1:  # not hydrogen
            self._neighbors[n] += 1
            self._calc_hybridization(n)
        self._fix_stereo()

    def delete_atom(self, n):
        old_bonds = self._bonds[n]  # save bonds
        isnt_hydrogen = self._atoms[n].atomic_number != 1
        super().delete_atom(n)

        sn = self._neighbors

        del sn[n]
        del self._hybridizations[n]
        del self._hydrogens[n]
        self._conformers.clear()  # clean conformers. need full recalculation for new system

        if isnt_hydrogen:
            for m in old_bonds:
                self._calc_hybridization(m)
                sn[m] -= 1

        for m in old_bonds:
            self._calc_implicit(m)
        self._fix_stereo()

    def delete_bond(self, n, m):
        super().delete_bond(n, m)
        self._conformers.clear()  # clean conformers. need full recalculation for new system

        self._calc_implicit(n)
        self._calc_implicit(m)

        # neighbors query marks fix. ignore removed hydrogen
        if self._atoms[n].atomic_number != 1:
            self._calc_hybridization(m)
            self._neighbors[m] -= 1
        if self._atoms[m].atomic_number != 1:
            self._calc_hybridization(n)
            self._neighbors[n] -= 1
        self._fix_stereo()

    def remap(self, mapping, *, copy=False) -> 'MoleculeContainer':
        h = super().remap(mapping, copy=copy)
        mg = mapping.get
        sn = self._neighbors
        shg = self._hydrogens

        if copy:
            hn = h._neighbors
            hh = h._hybridizations
            hhg = h._hydrogens
            hc = h._conformers
            has = h._atoms_stereo
        else:
            hn = {}
            hh = {}
            hhg = {}
            hc = []
            has = {}

        for n, hyb in self._hybridizations.items():
            m = mg(n, n)
            hn[m] = sn[n]
            hh[m] = hyb
            hhg[m] = shg[n]

        hc.extend({mg(n, n): x for n, x in c.items()} for c in self._conformers)

        for n, stereo in self._atoms_stereo.items():
            has[mg(n, n)] = stereo

        if copy:
            return h

        self._neighbors = hn
        self._hybridizations = hh
        self._hydrogens = hhg
        self._conformers = hc
        self._atoms_stereo = has
        return self

    def copy(self, **kwargs) -> 'MoleculeContainer':
        copy = super().copy(**kwargs)
        copy._neighbors = self._neighbors.copy()
        copy._hybridizations = self._hybridizations.copy()
        copy._hydrogens = self._hydrogens.copy()
        copy._conformers = [c.copy() for c in self._conformers]
        copy._atoms_stereo = self._atoms_stereo.copy()
        return copy

    def substructure(self, atoms, *, as_query: bool = False, **kwargs) -> Union['MoleculeContainer',
                                                                                'query.QueryContainer']:
        """
        create substructure containing atoms from atoms list

        :param atoms: list of atoms numbers of substructure
        :param meta: if True metadata will be copied to substructure
        :param as_query: return Query object based on graph substructure
        """
        sub, atoms = super().substructure(atoms, query.QueryContainer if as_query else self.__class__, **kwargs)
        sa = self._atoms
        sb = self._bonds

        if as_query:
            lost = {n for n, a in sa.items() if a.atomic_number != 1} - set(atoms)  # atoms not in substructure
            not_skin = {n for n in atoms if lost.isdisjoint(sb[n])}
            sub._atoms_stereo = {n: s for n, s in self._atoms_stereo.items() if n in not_skin}
            sub._atoms = ca = {}
            for n in atoms:
                atom = sa[n]
                atom = QueryElement.from_atomic_number(atom.atomic_number)(atom.isotope)
                ca[n] = atom
                atom._attach_to_graph(sub, n)

            sn = self._neighbors
            sh = self._hybridizations
            sub._neighbors = {n: (sn[n],) for n in atoms}
            sub._hybridizations = {n: (sh[n],) for n in atoms}
        else:
            sub._conformers = []
            sub._atoms = ca = {}
            for n in atoms:
                atom = sa[n].copy()
                ca[n] = atom
                atom._attach_to_graph(sub, n)

            # recalculate query marks
            sub._neighbors = sn = {}
            sub._hybridizations = {}
            sub._hydrogens = {}
            atoms = sub._atoms
            for n, m_bonds in sub._bonds.items():
                sn[n] = sum(atoms[m].atomic_number != 1 for m in m_bonds)
                sub._calc_hybridization(n)
                sub._calc_implicit(n)
            sub._atoms_stereo = self._atoms_stereo
            sub._fix_stereo()
        return sub

    def union(self, other):
        if isinstance(other, MoleculeContainer):
            u = super().union(other)
            u._conformers.clear()

            u._neighbors.update(other._neighbors)
            u._hybridizations.update(other._hybridizations)
            u._hydrogens.update(other._hydrogens)
            u._atoms_stereo.update(other._atoms_stereo)

            ub = u._bonds
            for n in other._bonds:
                ub[n] = {}
            seen = set()
            for n, m_bond in other._bonds.items():
                seen.add(n)
                for m, bond in m_bond.items():
                    if m not in seen:
                        ub[n][m] = ub[m][n] = bond.copy()

            ua = u._atoms
            for n, atom in other._atoms.items():
                atom = atom.copy()
                ua[n] = atom
                atom._attach_to_graph(u, n)
            return u
        elif isinstance(other, Graph):
            return other.union(self)
        else:
            raise TypeError('Graph expected')

    def compose(self, other: Union['MoleculeContainer', 'cgr.CGRContainer']) -> 'cgr.CGRContainer':
        """
        compose 2 graphs to CGR
        """
        sa = self._atoms
        sc = self._charges
        sr = self._radicals
        sp = self._plane
        sb = self._bonds

        bonds = []
        adj = defaultdict(lambda: defaultdict(lambda: [None, None]))

        if isinstance(other, MoleculeContainer):
            oa = other._atoms
            oc = other._charges
            or_ = other._radicals
            op = other._plane
            ob = other._bonds
            common = sa.keys() & other
            h = cgr.CGRContainer()
            atoms = h._atoms

            for n in sa.keys() - common:  # cleavage atoms
                h.add_atom(sa[n], n, charge=sc[n], is_radical=sr[n], xy=sp[n], p_charge=sc[n], p_is_radical=sr[n])
                for m, bond in sb[n].items():
                    if m not in atoms:
                        if m in common:  # bond to common atoms is broken bond
                            order = bond.order
                            bond = object.__new__(DynamicBond)
                            bond._DynamicBond__order, bond._DynamicBond__p_order = order, None
                        bonds.append((n, m, bond))
            for n in other._atoms.keys() - common:  # coupling atoms
                h.add_atom(oa[n], n, charge=oc[n], is_radical=or_[n], xy=op[n], p_charge=oc[n], p_is_radical=or_[n])
                for m, bond in ob[n].items():
                    if m not in atoms:
                        if m in common:  # bond to common atoms is formed bond
                            order = bond.order
                            bond = object.__new__(DynamicBond)
                            bond._DynamicBond__order, bond._DynamicBond__p_order = None, order
                        bonds.append((n, m, bond))
            for n in common:
                an = adj[n]
                for m, bond in sb[n].items():
                    if m in common:
                        an[m][0] = bond.order
                for m, bond in ob[n].items():
                    if m in common:
                        an[m][1] = bond.order
            for n in common:
                san = sa[n]
                if san.atomic_number != oa[n].atomic_number or san.isotope != oa[n].isotope:
                    raise MappingError(f'atoms with number {{{n}}} not equal')
                h.add_atom(san, n, charge=sc[n], is_radical=sr[n], xy=sp[n], p_charge=oc[n], p_is_radical=or_[n])
                for m, (o1, o2) in adj[n].items():
                    if m not in atoms:
                        bond = object.__new__(DynamicBond)
                        bond._DynamicBond__order, bond._DynamicBond__p_order = o1, o2
                        bonds.append((n, m, bond))
        elif isinstance(other, cgr.CGRContainer):
            oa = other._atoms
            oc = other._charges
            or_ = other._radicals
            opc = other._p_charges
            opr = other._p_radicals
            op = other._plane
            ob = other._bonds
            common = sa.keys() & other
            h = other.__class__()  # subclasses support
            atoms = h._atoms

            for n in sa.keys() - common:  # cleavage atoms
                h.add_atom(sa[n], n, charge=sc[n], is_radical=sr[n], xy=sp[n], p_charge=sc[n], p_is_radical=sr[n])
                for m, bond in sb[n].items():
                    if m not in atoms:
                        if m in common:  # bond to common atoms is broken bond
                            order = bond.order
                            bond = object.__new__(DynamicBond)
                            bond._DynamicBond__order, bond._DynamicBond__p_order = order, None
                        bonds.append((n, m, bond))
            for n in other._atoms.keys() - common:  # coupling atoms
                h.add_atom(oa[n].copy(), n, charge=oc[n], is_radical=or_[n], xy=op[n], p_charge=opc[n],
                           p_is_radical=opr[n])
                for m, bond in ob[n].items():
                    if m not in atoms:
                        if m in common:  # bond to common atoms is formed bond
                            order = bond.p_order
                            if order:  # skip broken bond. X>None => None>None
                                bond = object.__new__(DynamicBond)
                                bond._DynamicBond__order, bond._DynamicBond__p_order = None, order
                                bonds.append((n, m, bond))
                        else:
                            bonds.append((n, m, bond))
            for n in common:
                an = adj[n]
                for m, bond in sb[n].items():
                    if m in common:
                        an[m][0] = bond.order
                for m, bond in ob[n].items():
                    if m in an or m in common and bond.p_order:
                        # self has nm bond or other bond not broken
                        an[m][1] = bond.p_order
            for n in common:
                san = sa[n]
                if san.atomic_number != oa[n].atomic_number or san.isotope != oa[n].isotope:
                    raise MappingError(f'atoms with number {{{n}}} not equal')
                h.add_atom(san, n, charge=sc[n], is_radical=sr[n], xy=sp[n], p_charge=opc[n], p_is_radical=opr[n])
                for m, (o1, o2) in adj[n].items():
                    if m not in atoms:
                        bond = object.__new__(DynamicBond)
                        bond._DynamicBond__order, bond._DynamicBond__p_order = o1, o2
                        bonds.append((n, m, bond))
        else:
            raise TypeError('MoleculeContainer or CGRContainer expected')

        for n, m, bond in bonds:
            h.add_bond(n, m, bond)
        return h

    def __xor__(self, other):
        """
        G ^ H is CGR generation
        """
        return self.compose(other)

    def get_mapping(self, other: 'MoleculeContainer', **kwargs):
        if isinstance(other, MoleculeContainer):
            return super().get_mapping(other, **kwargs)
        raise TypeError('MoleculeContainer expected')

    def get_mcs_mapping(self, other: 'MoleculeContainer', **kwargs):
        if isinstance(other, MoleculeContainer):
            return super().get_mcs_mapping(other, **kwargs)
        raise TypeError('MoleculeContainer expected')

    def implicify_hydrogens(self) -> int:
        """
        remove explicit hydrogen if possible

        :return: number of removed hydrogens
        """
        atoms = self._atoms
        charges = self._charges
        radicals = self._radicals
        bonds = self._bonds
        explicit = defaultdict(list)
        for n, atom in atoms.items():
            if atom.atomic_number == 1:
                for m in bonds[n]:
                    if atoms[m].atomic_number != 1:
                        explicit[m].append(n)

        to_remove = set()
        for n, hs in explicit.items():
            atom = atoms[n]
            charge = charges[n]
            is_radical = radicals[n]
            len_h = len(hs)
            for i in range(len_h, 0, -1):
                hi = hs[:i]
                explicit_sum = 0
                explicit_dict = defaultdict(int)
                for m, bond in bonds[n].items():
                    if m not in hi:
                        explicit_sum += bond.order
                        explicit_dict[(bond.order, atoms[m].atomic_number)] += 1

                if any(s.issubset(explicit_dict) and all(explicit_dict[k] >= c for k, c in d.items()) and h >= i
                       for s, d, h in atom.valence_rules(charge, is_radical, explicit_sum)):
                    to_remove.update(hi)
                    break
        for n in to_remove:
            self.delete_atom(n)
        return len(to_remove)

    def explicify_hydrogens(self) -> int:
        """
        add explicit hydrogens to atoms

        :return: number of added atoms
        """
        to_add = []
        for n, h in self._hydrogens.items():
            try:
                to_add.extend([n] * h)
            except TypeError:
                raise ValenceError(f'atom {{{n}}} has valence error')
        for n in to_add:
            self.add_bond(n, self.add_atom('H'), 1)
        return len(to_add)

    def check_valence(self) -> List[int]:
        """
        check valences of all atoms

        works only on molecules with aromatic rings in Kekule form
        :return: list of invalid atoms
        """
        atoms = self._atoms
        charges = self._charges
        radicals = self._radicals
        bonds = self._bonds
        errors = set(atoms)
        for n, atom in atoms.items():
            charge = charges[n]
            is_radical = radicals[n]
            explicit_sum = 0
            explicit_dict = defaultdict(int)
            for m, bond in bonds[n].items():
                order = bond.order
                if order == 4:  # aromatic rings not supported
                    break
                elif order != 8:  # any bond used for complexes
                    explicit_sum += order
                    explicit_dict[(order, atoms[m].atomic_number)] += 1
            else:
                try:
                    rules = atom.valence_rules(charge, is_radical, explicit_sum)
                except ValenceError:
                    pass
                else:
                    for s, d, h in rules:
                        if s.issubset(explicit_dict) and all(explicit_dict[k] >= c for k, c in d.items()):
                            errors.discard(n)
                            break
        return list(errors)

    @cached_property
    def molecular_charge(self):
        """
        total charge of molecule
        """
        return sum(self._charges.values())

    def __int__(self):
        """
        total charge of molecule
        """
        return self.molecular_charge

    @cached_property
    def molecular_mass(self):
        return sum(x.atomic_mass for x in self._atoms.values())

    def __float__(self):
        return self.molecular_mass

    @cached_args_method
    def _explicit_hydrogens(self, n: int) -> int:
        """
        number of explicit hydrogen atoms connected to atom.

        take into account any type of bonds with hydrogen atoms.
        """
        atoms = self._atoms
        return sum(atoms[m].atomic_number == 1 for m in self._bonds[n])

    @cached_args_method
    def _total_hydrogens(self, n: int) -> int:
        return self._hydrogens[n] + self._explicit_hydrogens(n)

    def _calc_implicit(self, n: int) -> Optional[int]:
        atoms = self._atoms
        atom = atoms[n]
        if atom.atomic_number != 1:
            charge = self._charges[n]
            is_radical = self._radicals[n]
            explicit_sum = 0
            explicit_dict = defaultdict(int)
            for m, bond in self._bonds[n].items():
                order = bond.order
                if order == 4:  # aromatic rings not supported
                    self._hydrogens[n] = None
                    return
                elif order != 8:  # any bond used for complexes
                    explicit_sum += order
                    explicit_dict[(order, atoms[m].atomic_number)] += 1
            try:
                rules = atom.valence_rules(charge, is_radical, explicit_sum)
            except ValenceError:
                self._hydrogens[n] = None
                return
            for s, d, h in rules:
                if h and s.issubset(explicit_dict) and all(explicit_dict[k] >= c for k, c in d.items()):
                    self._hydrogens[n] = h
                    return h
        self._hydrogens[n] = 0
        return 0

    def _calc_hybridization(self, n: int) -> int:
        atoms = self._atoms
        hybridization = 1
        for m, bond in self._bonds[n].items():
            if atoms[m].atomic_number == 1:  # ignore hydrogen
                continue
            order = bond.order
            if order == 4:
                self._hybridizations[n] = 4
                return 4
            elif order == 3:
                if hybridization != 3:
                    hybridization = 3
            elif order == 2:
                if hybridization == 2:
                    hybridization = 3
                elif hybridization == 1:
                    hybridization = 2
        self._hybridizations[n] = hybridization
        return hybridization

    @class_cached_property
    def _standardize_compiled_rules(self):
        rules = []
        for atoms, bonds, atom_fix, bonds_fix in self._standardize_rules():
            q = query.QueryContainer()
            for a in atoms:
                q.add_atom(**a)
            for n, m, b in bonds:
                q.add_bond(n, m, b)
            rules.append((q, atom_fix, bonds_fix))
        return rules

    def __getstate__(self):
        return {'conformers': self._conformers, 'atoms_stereo': self._atoms_stereo, **super().__getstate__()}

    def __setstate__(self, state):
        if '_BaseContainer__meta' in state:  # 2.8 reverse compatibility
            state['atoms'] = {n: Element.from_symbol(a['element'])(a.get('isotope')) for n, a in state['_node'].items()}
            state['charges'] = {n: a['s_charge'] for n, a in state['_node'].items()}
            state['radicals'] = {n: bool(a['s_radical']) for n, a in state['_node'].items()}
            state['plane'] = {n: (a['s_x'], a['s_y']) for n, a in state['node'].items()}

            state['bonds'] = bonds = {}
            for n, m_bond in state['_adj'].items():
                bonds[n] = bn = {}
                for m, bond in m_bond.items():
                    if m in bonds:
                        bn[m] = bonds[m][n]
                    else:
                        bn[m] = Bond(bond['s_bond'] if bond['s_bond'] != 9 else 5)

            state['conformers'] = []
            state['atoms_stereo'] = {}
            state['meta'] = state['_BaseContainer__meta']
            state['parsed_mapping'] = {}
        elif 'node' in state:  # 3.1 compatibility.
            state['atoms'] = {n: a.atom.copy() for n, a in state['node'].items()}
            state['charges'] = {n: a.charge for n, a in state['node'].items()}
            state['radicals'] = {n: a.is_radical for n, a in state['node'].items()}
            state['plane'] = {n: a.xy for n, a in state['node'].items()}
            state['parsed_mapping'] = {n: a.parsed_mapping for n, a in state['node'].items() if a.parsed_mapping}

            state['bonds'] = bonds = {}
            for n, m_bond in state['adj'].items():
                bonds[n] = bn = {}
                for m, bond in m_bond.items():
                    if m in bonds:
                        bn[m] = bonds[m][n]
                    else:
                        bn[m] = Bond(bond.order)

            state['conformers'] = []
            state['atoms_stereo'] = {}

        super().__setstate__(state)
        self._conformers = state['conformers']
        self._atoms_stereo = state['atoms_stereo']

        # restore query and hydrogen marks
        self._neighbors = sn = {}
        self._hybridizations = {}
        self._hydrogens = {}
        atoms = state['atoms']
        for n, m_bonds in state['bonds'].items():
            sn[n] = sum(atoms[m].atomic_number != 1 for m in m_bonds)
            self._calc_hybridization(n)
            self._calc_implicit(n)


__all__ = ['MoleculeContainer']<|MERGE_RESOLUTION|>--- conflicted
+++ resolved
@@ -35,14 +35,9 @@
 
 
 class MoleculeContainer(MoleculeStereo, Graph, Aromatize, Standardize, MoleculeSmiles, StructureComponents,
-<<<<<<< HEAD
-                        DepictMolecule):
+                        DepictMolecule, Calculate2DMolecule, X3domMolecule):
     __slots__ = ('_conformers', '_neighbors', '_hybridizations', '_atoms_stereo', '_hydrogens', '_cis_trans_stereo',
                  '_allenes_stereo')
-=======
-                        DepictMolecule, Calculate2DMolecule, X3domMolecule):
-    __slots__ = ('_conformers', '_neighbors', '_hybridizations', '_atoms_stereo', '_hydrogens')
->>>>>>> 45f87af1
     __class_cache__ = {}
 
     def __init__(self):
